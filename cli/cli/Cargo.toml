--- conflicted
+++ resolved
@@ -1,10 +1,6 @@
 [package]
 name = "buster-cli"
-<<<<<<< HEAD
-version = "0.1.4"
-=======
 version = "0.1.2"
->>>>>>> abfdde69
 edition = "2021"
 build = "build.rs"
 
