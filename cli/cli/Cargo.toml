--- conflicted
+++ resolved
@@ -1,10 +1,6 @@
 [package]
 name = "buster-cli"
-<<<<<<< HEAD
-version = "0.1.4"
-=======
 version = "0.1.6"
->>>>>>> 043cf1be
 edition = "2021"
 build = "build.rs"
 
