--- conflicted
+++ resolved
@@ -1,10 +1,6 @@
 [package]
 name = "buster-cli"
-<<<<<<< HEAD
-version = "0.0.3"
-=======
 version = "0.0.7"
->>>>>>> fe98e75f
 edition = "2021"
 build = "build.rs"
 
