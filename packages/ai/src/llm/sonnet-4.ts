--- conflicted
+++ resolved
@@ -2,10 +2,7 @@
 import { createFallback } from './ai-fallback';
 import { anthropicModel } from './providers/anthropic';
 import { openaiModel } from './providers/openai';
-<<<<<<< HEAD
-=======
 import { vertexModel } from './providers/vertex';
->>>>>>> 85b121e8
 
 // Lazy initialization to allow mocking in tests
 let _sonnet4Instance: ReturnType<typeof createFallback> | null = null;
@@ -26,10 +23,8 @@
     } catch (error) {
       console.warn('Sonnet4: Failed to initialize Anthropic model:', error);
     }
-<<<<<<< HEAD
   } else {
     console.info('Sonnet4: No ANTHROPIC_API_KEY found, skipping Anthropic model');
-=======
   }
 
   if (process.env.OPENAI_API_KEY) {
@@ -49,7 +44,6 @@
     } catch (error) {
       console.warn('Opus41: Failed to initialize Anthropic model:', error);
     }
->>>>>>> 85b121e8
   }
 
   // Ensure we have at least one model
