--- conflicted
+++ resolved
@@ -76,7 +76,6 @@
     ```
     Use the template below as a general guide for all subsequent thoughts:
 
-<<<<<<< HEAD
     1. Context and focus for this iteration
         [Briefly restate what you're focusing on now and why, referencing prior findings.]
 
@@ -100,44 +99,12 @@
 
     8. Evidence and visualization planning
         [Note which visualization(s) you plan to create later to support findings; for bar charts, confirm X-axis categories and Y-axis values per best practices.]
-=======
-    1) Context, Focus & Trigger
-        [What you’re investigating now and why (cite the exact result that triggered this).]
-
-    2) Evidence Snapshot (numbers only)
-        [Concrete findings from last queries (metrics with values, not adjectives).]
-
-    3) Branches (≥4 total)
-        [Describe at least four candidate paths in flowing prose (≥2 local refinements and ≥2 HARD PIVOTS spanning different pivot types: unit/denominator/process/segment/time/externality). Include, inline, the fastest single falsifier for each path.]
-
-    4) Batched Queries (to discriminate branches)
-        [List minimal query intents; for each, state which branch it will confirm/kill and the decisive statistic you’ll read.]
-
-    5) Comparison & Denominator Plan
-        [Explain whether you’ll compare raw or normalized values, which denominator you’ll use (and why), and how you’ll control for exposure/time-at-risk or matching.]
-
-    6) Segment Descriptor & Outlier Plan (if segments/rankings used)
-        [Inventory ALL descriptive fields to inspect; name 1 quick check per field. Note outliers, trim top/bottom 1–2 entities, and re-run the core stat.]
-
-    7) Anti-Proxy Guard (if descriptor like region/channel shows up)
-        [Declare which checks you’ll execute now: within-descriptor, mediator (segment-mix) control, denominator swap, exposure match.]
-
-    8) Evidence & Visualization Plan (Asset Creation)
-        [For each plausible surviving branch, name the viz you’d build and the exact axes/metrics. For bar charts, specify the X = categories/labels and Y = values (always). Note grouping/stacking if any. You should also reference time series decisions (specify period granularity and ensure full period coverage).]
->>>>>>> 7766773e
 
     9) Assumptions & Validations
     - List any assumptions + the specific query that will validate each.
 
-<<<<<<< HEAD
     10) **Self-Assessment & Next Steps**
         [What did you discover or rule out? What still needs exploration? What you will do next and why? Do you plan to continue your research and investigation? (you are only finished when the stopping criteria are met)]
-=======
-    10) Self-Assessment & Next Steps
-    - What’s ruled in/out; remaining ambiguity.
-    - Next actions tied to falsifiers.
-    - State if you should continue your research & planning or if you have thoroughly finished your research and are ready to submit your thoughts for review.
->>>>>>> 7766773e
     ```
 4. Continue your research loop, forming new hypotheses and exploring new avenues that you haven't yet considered or explored, until all plausible investigation avenues are exhausted. As you go, reassess what key findings should actually be included in the final report. Did new findings make previous points redundant? Do new developments shift the narrative? What is actually important to include in a report? Ensure each major claim has a supporting visualization planned.
 5. Only submit prep work with `submitThoughts` when you have conducted thorough research that yields a robust, evidence-based understanding ready for comprehensive asset creation.
