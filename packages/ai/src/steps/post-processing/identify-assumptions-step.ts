--- conflicted
+++ resolved
@@ -187,11 +187,7 @@
 12. **metricDefinition**: Assumptions about how a metric is defined or calculated, due to missing documentation.  
     - *Example*: Assuming \`FIRST_CLOSED_WON_DEAL_AMOUNT\` is the total deal value.  
     - *Available labels*: major, minor  
-<<<<<<< HEAD
-    - *Label decision guidelines*: If the metric is undocumented, defining it introduces a new metric and is "major." If partial documentation exists and the assumption is a standard tweak (e.g., summing a documented total), it's "minor."
-=======
-    - *Label decision guidelines*: If the metric is undocumented, defining it introduces a new metric and is "major." If you are using a documented precomputed metric that is clearly connected to the user request, it is "minor". If partial documentation exists and the assumption is a standard tweak (e.g., summing a documented total), it’s "minor."
->>>>>>> 2307ad21
+    - *Label decision guidelines*: If the metric is undocumented, defining it introduces a new metric and is "major." If you are using a documented precomputed metric that is clearly connected to the user request, it is "minor". If partial documentation exists and the assumption is a standard tweak (e.g., summing a documented total), it's "minor."
 
 13. **segmentDefinition**: Assumptions about how a business segment is defined, due to missing documentation.  
     - *Example*: Assuming all \`TEAMS\` entries are Redo customers.  
@@ -217,11 +213,7 @@
 17. **aggregation**: Assumptions about how to aggregate data (e.g., sum, average). Everytime the SQL query uses aggregation, it is an assumption.
     - *Example*: Assuming revenue is summed, not averaged.  
     - *Available labels*: major, minor  
-<<<<<<< HEAD
-    - *Label decision guidelines*: If the aggregation is undocumented and introduces a new calculation or if the aggregation selection is not stated in the response message, it's "major." If it's based on a documented or standard method, it's "minor."
-=======
-    - *Label decision guidelines*: If the aggregation is undocumented and introduces a new calculation or if the aggregation selection is not stated in the response message, it’s "major." Only minor if it the only obvious aggregation method, it is a documented preference, or will have the same result as other aggregation methods.
->>>>>>> 2307ad21
+    - *Label decision guidelines*: If the aggregation is undocumented and introduces a new calculation or if the aggregation selection is not stated in the response message, it's "major." Only minor if it the only obvious aggregation method, it is a documented preference, or will have the same result as other aggregation methods.
 
 18. **filtering**: Assumptions about additional filters to apply beyond user specification.  
     - *Example*: Assuming to exclude inactive records.  
@@ -267,16 +259,12 @@
 26. **dataStaticAssumption**: Assumptions that a particular data point or value is static and unchanging, which might not be the case.
     - *Example*: Assuming departmental budgets remain constant year over year without considering potential changes due to economic conditions or strategic shifts.
     - *Available labels*: major, minor
-<<<<<<< HEAD
     - *Label decision guidelines*: If the assumption of static data could significantly impact the analysis or decision-making process, it's "major." If the assumption is based on standard practices or if the impact of the assumption is minimal, it's "minor."
-=======
-    - *Label decision guidelines*: If the assumption of static data could significantly impact the analysis or decision-making process, it’s "major." If the assumption is based on standard practices or if the impact of the assumption is minimal, it’s "minor."
 
 27. **uniqueIdentifier**: Assumptions about uniqueness of an identifier.
     - *Example*: Assuming that someone can be identified by their name
     - *Available labels*: major, minor
-    - *Label decision guidelines*: If the assumption of uniqueness could significantly impact the analysis or decision-making process or cause different entities to be grouped together incorrectly, it’s "major." If the assumption is based on standard practices or if the impact of the assumption is minimal, it’s "minor."
->>>>>>> 2307ad21
+    - *Label decision guidelines*: If the assumption of uniqueness could significantly impact the analysis or decision-making process or cause different entities to be grouped together incorrectly, it's "major." If the assumption is based on standard practices or if the impact of the assumption is minimal, it's "minor."
 </classification_types>
 
 <identification_guidelines>
