{
  "name": "@buster/ai",
  "type": "module",
  "main": "dist/index.js",
  "types": "dist/index.d.ts",
  "exports": {
    ".": {
      "types": "./dist/index.d.ts",
      "default": "./dist/index.js"
    },
    "./*": {
      "types": "./dist/*.d.ts",
      "default": "./dist/*.js"
    }
  },
  "scripts": {
    "prebuild": "[ \"$SKIP_ENV_CHECK\" = \"true\" ] || tsx scripts/validate-env.ts",
    "build": "tsc",
    "build:dry-run": "tsc",
    "typecheck": "tsc --noEmit",
<<<<<<< HEAD
=======
    "dev": "tsc --watch",
    "dev:fast": "tsc --watch",
    "dev:mastra": "mastra dev --dir src",
>>>>>>> 9079a768
    "lint": "biome check --write",
    "test": "vitest run",
    "test:unit": "vitest run --exclude '**/*.int.test.ts' --exclude '**/*.integration.test.ts' --passWithNoTests",
    "test:integration": "vitest run src/**/*.int.test.ts src/**/*.integration.test.ts",
    "test:watch": "vitest watch",
    "test:coverage": "vitest run --coverage",
    "eval:metrics": "npx braintrust eval evals/agents/analyst-agent/metrics",
    "eval:post-processing": "npx braintrust eval evals/agents/post-processing-agent",
    "eval:golden": "npx braintrust eval evals/golden-dataset",
    "eval:charting": "npx braintrust eval evals/agents/analyst-agent/chart-formatting",
    "eval:tool-order": "npx braintrust eval evals/agents/analyst-agent/tool-order",
    "eval:reports": "npx braintrust eval evals/agents/analyst-agent/report-builder",
    "braintrust:push": "npx braintrust push evals/agents/analyst-agent/metrics/test_scorers.ts",
    "braintrust:push:metric:staged": "npx braintrust push evals/agents/analyst-agent/metrics/staged_scorers.ts",
    "braintrust:push:chart:staged": "npx braintrust push evals/agents/analyst-agent/chart-formatting/staged-scorers.ts",
    "braintrust:push:tools:staged": "npx braintrust push evals/agents/analyst-agent/tool-order/staged-scorers.ts"
  },
  "dependencies": {
    "@ai-sdk/anthropic": "^2.0.0",
    "@ai-sdk/google-vertex": "^3.0.0",
    "@ai-sdk/openai": "^2.0.0",
    "@ai-sdk/provider": "^2.0.0",
    "@buster/access-controls": "workspace:*",
    "@buster/data-source": "workspace:*",
    "@buster/database": "workspace:*",
    "@buster/env-utils": "workspace:*",
    "@buster/sandbox": "workspace:*",
    "@buster/server-shared": "workspace:*",
    "@buster/stored-values": "workspace:*",
    "@buster/test-utils": "workspace:*",
    "@buster/typescript-config": "workspace:*",
    "@buster/vitest-config": "workspace:*",
    "@buster/web-tools": "workspace:*",
    "ai": "catalog:",
    "autoevals": "^0.0.130",
    "braintrust": "catalog:",
    "drizzle-orm": "catalog:",
    "glob": "^11.0.3",
    "minimatch": "^10.0.3",
    "node-sql-parser": "^5.3.10",
    "uuid": "^11.1.0",
    "yaml": "^2.8.0",
    "zod": "catalog:"
  }
}<|MERGE_RESOLUTION|>--- conflicted
+++ resolved
@@ -18,12 +18,8 @@
     "build": "tsc",
     "build:dry-run": "tsc",
     "typecheck": "tsc --noEmit",
-<<<<<<< HEAD
-=======
     "dev": "tsc --watch",
     "dev:fast": "tsc --watch",
-    "dev:mastra": "mastra dev --dir src",
->>>>>>> 9079a768
     "lint": "biome check --write",
     "test": "vitest run",
     "test:unit": "vitest run --exclude '**/*.int.test.ts' --exclude '**/*.integration.test.ts' --passWithNoTests",
