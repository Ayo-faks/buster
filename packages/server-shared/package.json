--- conflicted
+++ resolved
@@ -60,7 +60,6 @@
       "types": "./dist/title/index.d.ts",
       "default": "./dist/title/index.js"
     },
-<<<<<<< HEAD
     "./reports": {
       "types": "./dist/reports/index.d.ts",
       "default": "./dist/reports/index.js"
@@ -68,11 +67,10 @@
     "./lib/report": {
       "types": "./dist/lib/report/index.d.ts",
       "default": "./dist/lib/report/index.js"
-=======
+    },
     "./access-controls": {
       "types": "./dist/access-controls/index.d.ts",
       "default": "./dist/access-controls/index.js"
->>>>>>> 47f413e1
     }
   },
   "module": "src/index.ts",
