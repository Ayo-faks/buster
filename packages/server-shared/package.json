--- conflicted
+++ resolved
@@ -88,11 +88,10 @@
       "types": "./dist/s3-integrations/index.d.ts",
       "default": "./dist/s3-integrations/index.js"
     },
-<<<<<<< HEAD
     "./shortcuts": {
       "types": "./dist/shortcuts/index.d.ts",
       "default": "./dist/shortcuts/index.js"
-=======
+    },
     "./collections": {
       "types": "./dist/collections/index.d.ts",
       "default": "./dist/collections/index.js"
@@ -100,7 +99,6 @@
     "./healthcheck": {
       "types": "./dist/healthcheck/index.d.ts",
       "default": "./dist/healthcheck/index.js"
->>>>>>> f074b732
     }
   },
   "module": "src/index.ts",
