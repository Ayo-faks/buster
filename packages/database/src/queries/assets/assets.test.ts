--- conflicted
+++ resolved
@@ -51,12 +51,7 @@
         limit: vi.fn().mockResolvedValue([mockReport]),
       };
 
-<<<<<<< HEAD
-      vi.mocked(db).select.mockReturnValue(mockDbChain as unknown as ReturnType<typeof db.select>);
-=======
-      // @ts-expect-error - Mock type doesn't match Drizzle's complex type chain
-      vi.mocked(db).select.mockReturnValue(mockDbChain);
->>>>>>> 55e50d12
+      vi.mocked(db).select.mockReturnValue(mockDbChain as unknown as ReturnType<typeof db.select>);
 
       const result = await getAssetDetailsById({
         assetId: '123e4567-e89b-12d3-a456-426614174000',
@@ -96,12 +91,7 @@
         limit: vi.fn().mockResolvedValue([mockReport]),
       };
 
-<<<<<<< HEAD
-      vi.mocked(db).select.mockReturnValue(mockDbChain as unknown as ReturnType<typeof db.select>);
-=======
-      // @ts-expect-error - Mock type doesn't match Drizzle's complex type chain
-      vi.mocked(db).select.mockReturnValue(mockDbChain);
->>>>>>> 55e50d12
+      vi.mocked(db).select.mockReturnValue(mockDbChain as unknown as ReturnType<typeof db.select>);
 
       const result = await getAssetDetailsById({
         assetId: '223e4567-e89b-12d3-a456-426614174000',
@@ -119,12 +109,7 @@
         limit: vi.fn().mockResolvedValue([]),
       };
 
-<<<<<<< HEAD
-      vi.mocked(db).select.mockReturnValue(mockDbChain as unknown as ReturnType<typeof db.select>);
-=======
-      // @ts-expect-error - Mock type doesn't match Drizzle's complex type chain
-      vi.mocked(db).select.mockReturnValue(mockDbChain);
->>>>>>> 55e50d12
+      vi.mocked(db).select.mockReturnValue(mockDbChain as unknown as ReturnType<typeof db.select>);
 
       const result = await getAssetDetailsById({
         assetId: '323e4567-e89b-12d3-a456-426614174000',
@@ -150,12 +135,7 @@
         limit: vi.fn().mockResolvedValue([mockMetric]),
       };
 
-<<<<<<< HEAD
-      vi.mocked(db).select.mockReturnValue(mockDbChain as unknown as ReturnType<typeof db.select>);
-=======
-      // @ts-expect-error - Mock type doesn't match Drizzle's complex type chain
-      vi.mocked(db).select.mockReturnValue(mockDbChain);
->>>>>>> 55e50d12
+      vi.mocked(db).select.mockReturnValue(mockDbChain as unknown as ReturnType<typeof db.select>);
 
       const result = await getAssetDetailsById({
         assetId: '423e4567-e89b-12d3-a456-426614174000',
@@ -198,12 +178,7 @@
         limit: vi.fn().mockResolvedValue([mockDashboard]),
       };
 
-<<<<<<< HEAD
-      vi.mocked(db).select.mockReturnValue(mockDbChain as unknown as ReturnType<typeof db.select>);
-=======
-      // @ts-expect-error - Mock type doesn't match Drizzle's complex type chain
-      vi.mocked(db).select.mockReturnValue(mockDbChain);
->>>>>>> 55e50d12
+      vi.mocked(db).select.mockReturnValue(mockDbChain as unknown as ReturnType<typeof db.select>);
 
       const result = await getAssetDetailsById({
         assetId: '523e4567-e89b-12d3-a456-426614174000',
@@ -261,15 +236,8 @@
         ]),
       };
 
-<<<<<<< HEAD
       vi.mocked(db).select.mockReturnValue(selectMock as unknown as ReturnType<typeof db.select>);
       vi.mocked(db).insert.mockReturnValue(insertMock as unknown as ReturnType<typeof db.insert>);
-=======
-      // @ts-expect-error - Mock type doesn't match Drizzle's complex type chain
-      vi.mocked(db).select.mockReturnValue(selectMock);
-      // @ts-expect-error - Mock type doesn't match Drizzle's complex type chain
-      vi.mocked(db).insert.mockReturnValue(insertMock);
->>>>>>> 55e50d12
 
       const result = await generateAssetMessages({
         assetId: '623e4567-e89b-12d3-a456-426614174000',
@@ -307,12 +275,7 @@
         limit: vi.fn().mockResolvedValue([]),
       };
 
-<<<<<<< HEAD
       vi.mocked(db).select.mockReturnValue(selectMock as unknown as ReturnType<typeof db.select>);
-=======
-      // @ts-expect-error - Mock type doesn't match Drizzle's complex type chain
-      vi.mocked(db).select.mockReturnValue(selectMock);
->>>>>>> 55e50d12
 
       await expect(
         generateAssetMessages({
@@ -360,15 +323,8 @@
         ]),
       };
 
-<<<<<<< HEAD
       vi.mocked(db).select.mockReturnValue(selectMock as unknown as ReturnType<typeof db.select>);
       vi.mocked(db).insert.mockReturnValue(insertMock as unknown as ReturnType<typeof db.insert>);
-=======
-      // @ts-expect-error - Mock type doesn't match Drizzle's complex type chain
-      vi.mocked(db).select.mockReturnValue(selectMock);
-      // @ts-expect-error - Mock type doesn't match Drizzle's complex type chain
-      vi.mocked(db).insert.mockReturnValue(insertMock);
->>>>>>> 55e50d12
 
       await generateAssetMessages({
         assetId: 'c23e4567-e89b-12d3-a456-426614174000',
