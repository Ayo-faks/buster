{
  "version": "7",
  "dialect": "postgresql",
  "entries": [
    {
      "idx": 0,
      "version": "7",
      "when": 1749160870251,
      "tag": "0001_create_organizations",
      "breakpoints": false
    },
    {
      "idx": 1,
      "version": "7",
      "when": 1749160870252,
      "tag": "0002_create_users",
      "breakpoints": false
    },
    {
      "idx": 2,
      "version": "7",
      "when": 1749160870253,
      "tag": "0003_create_users_to_organizations",
      "breakpoints": false
    },
    {
      "idx": 3,
      "version": "7",
      "when": 1749160870254,
      "tag": "0004_create_api_keys",
      "breakpoints": false
    },
    {
      "idx": 4,
      "version": "7",
      "when": 1749160870255,
      "tag": "0005_create_teams",
      "breakpoints": false
    },
    {
      "idx": 5,
      "version": "7",
      "when": 1749160870256,
      "tag": "0006_create_teams_to_users",
      "breakpoints": false
    },
    {
      "idx": 6,
      "version": "7",
      "when": 1749160870257,
      "tag": "0007_create_data_sources",
      "breakpoints": false
    },
    {
      "idx": 7,
      "version": "7",
      "when": 1749160870258,
      "tag": "0008_create_datasets",
      "breakpoints": false
    },
    {
      "idx": 8,
      "version": "7",
      "when": 1749160870259,
      "tag": "0009_create_permission_groups",
      "breakpoints": false
    },
    {
      "idx": 9,
      "version": "7",
      "when": 1749160870260,
      "tag": "0010_create_datasets_to_permission_groups",
      "breakpoints": false
    },
    {
      "idx": 10,
      "version": "7",
      "when": 1749160870261,
      "tag": "0011_create_terms",
      "breakpoints": false
    },
    {
      "idx": 11,
      "version": "7",
      "when": 1749160870262,
      "tag": "0012_create_collections",
      "breakpoints": false
    },
    {
      "idx": 12,
      "version": "7",
      "when": 1749160870263,
      "tag": "0013_create_dashboards",
      "breakpoints": false
    },
    {
      "idx": 13,
      "version": "7",
      "when": 1749160870264,
      "tag": "0014_create_threads",
      "breakpoints": false
    },
    {
      "idx": 14,
      "version": "7",
      "when": 1749160870265,
      "tag": "0015_create_messages",
      "breakpoints": false
    },
    {
      "idx": 15,
      "version": "7",
      "when": 1749160870266,
      "tag": "0016_create_dashboard_versions",
      "breakpoints": false
    },
    {
      "idx": 16,
      "version": "7",
      "when": 1749160870267,
      "tag": "0017_create_dataset_columns",
      "breakpoints": false
    },
    {
      "idx": 17,
      "version": "7",
      "when": 1749160870268,
      "tag": "0018_create_threads_to_dashboards",
      "breakpoints": false
    },
    {
      "idx": 18,
      "version": "7",
      "when": 1749160870269,
      "tag": "0019_create_asset_permissions",
      "breakpoints": false
    },
    {
      "idx": 19,
      "version": "7",
      "when": 1749160870270,
      "tag": "0020_create_collections_to_assets",
      "breakpoints": false
    },
    {
      "idx": 20,
      "version": "7",
      "when": 1749160870271,
      "tag": "0021_permission_groups_to_identities",
      "breakpoints": false
    },
    {
      "idx": 21,
      "version": "7",
      "when": 1749160870272,
      "tag": "0022_create_user_favorites",
      "breakpoints": false
    },
    {
      "idx": 22,
      "version": "7",
      "when": 1749160870273,
      "tag": "0023_create_terms_to_datasets",
      "breakpoints": false
    },
    {
      "idx": 23,
      "version": "7",
      "when": 1749160870274,
      "tag": "0024_webhook_functions",
      "breakpoints": false
    },
    {
      "idx": 24,
      "version": "7",
      "when": 1749160870275,
      "tag": "0025_auth_user_creation",
      "breakpoints": false
    },
    {
      "idx": 25,
      "version": "7",
      "when": 1749160870276,
      "tag": "0026_cron_to_delete_anon_users",
      "breakpoints": false
    },
    {
      "idx": 26,
      "version": "7",
      "when": 1749160870277,
      "tag": "0027_stored_values_on_dataset_columns",
      "breakpoints": false
    },
    {
      "idx": 27,
      "version": "7",
      "when": 1749160870278,
      "tag": "0028_add_organization_id_to_thread",
      "breakpoints": false
    },
    {
      "idx": 28,
      "version": "7",
      "when": 1749160870279,
      "tag": "0029_add_entity_relationship_table",
      "breakpoints": false
    },
    {
      "idx": 29,
      "version": "7",
      "when": 1749160870280,
      "tag": "0030_add_env_to_data_sources",
      "breakpoints": false
    },
    {
      "idx": 30,
      "version": "7",
      "when": 1749160870281,
      "tag": "0031_add_unique_constraint_to_data_sources",
      "breakpoints": false
    },
    {
      "idx": 31,
      "version": "7",
      "when": 1749160870282,
      "tag": "0032_semantic_attributes",
      "breakpoints": false
    },
    {
      "idx": 32,
      "version": "7",
      "when": 1749160870283,
      "tag": "0033_sql_evaluations_table",
      "breakpoints": false
    },
    {
      "idx": 33,
      "version": "7",
      "when": 1749160870284,
      "tag": "0034_asset_search",
      "breakpoints": false
    },
    {
      "idx": 34,
      "version": "7",
      "when": 1749160870285,
      "tag": "0035_terms_search",
      "breakpoints": false
    },
    {
      "idx": 35,
      "version": "7",
      "when": 1749160870286,
      "tag": "0036_drop_webhooks_for_typesense",
      "breakpoints": false
    },
    {
      "idx": 36,
      "version": "7",
      "when": 1749160870287,
      "tag": "0037_add_dataset_groups_adjust_teams_adjust_permissions",
      "breakpoints": false
    },
    {
      "idx": 37,
      "version": "7",
      "when": 1749160870288,
      "tag": "0038_add_yaml_field_for_datasets",
      "breakpoints": false
    },
    {
      "idx": 38,
      "version": "7",
      "when": 1749160870289,
      "tag": "0039_add_unique_constraint_on_datasets",
      "breakpoints": false
    },
    {
      "idx": 39,
      "version": "7",
      "when": 1749160870290,
      "tag": "0040_rls_policies_on_new_tables",
      "breakpoints": false
    },
    {
      "idx": 40,
      "version": "7",
      "when": 1749160870291,
      "tag": "0041_user_attributes",
      "breakpoints": false
    },
    {
      "idx": 41,
      "version": "7",
      "when": 1749160870292,
      "tag": "0042_user_info_cache",
      "breakpoints": false
    },
    {
      "idx": 42,
      "version": "7",
      "when": 1749160870293,
      "tag": "0043_add_dataset_gropus_to_permission_groups_and_users",
      "breakpoints": false
    },
    {
      "idx": 43,
      "version": "7",
      "when": 1749160870294,
      "tag": "0044_unique_constraint_on_dataset_groups_association",
      "breakpoints": false
    },
    {
      "idx": 44,
      "version": "7",
      "when": 1749160870295,
      "tag": "0045_fix_dataset_to_dataset_groups_table",
      "breakpoints": false
    },
    {
      "idx": 45,
      "version": "7",
      "when": 1749160870296,
      "tag": "0046_metric_files",
      "breakpoints": false
    },
    {
      "idx": 46,
      "version": "7",
      "when": 1749160870297,
      "tag": "0047_dashboard_files",
      "breakpoints": false
    },
    {
      "idx": 47,
      "version": "7",
      "when": 1749160870298,
      "tag": "0048_adjust_threads_table",
      "breakpoints": false
    },
    {
      "idx": 48,
      "version": "7",
      "when": 1749160870299,
      "tag": "0049_adjust_messages_table",
      "breakpoints": false
    },
    {
      "idx": 49,
      "version": "7",
      "when": 1749160870300,
      "tag": "0050_file_junction_table",
      "breakpoints": false
    },
    {
      "idx": 50,
      "version": "7",
      "when": 1749160870301,
      "tag": "0051_add_database_identifier_to_datasets",
      "breakpoints": false
    },
    {
      "idx": 51,
      "version": "7",
      "when": 1749160870302,
      "tag": "0052_add_user_avatar_url",
      "breakpoints": false
    },
    {
      "idx": 52,
      "version": "7",
      "when": 1749160870303,
      "tag": "0053_add_new_enums_to_sharing_and_modify_asset_tables",
      "breakpoints": false
    },
    {
      "idx": 53,
      "version": "7",
      "when": 1749160870304,
      "tag": "0054_metric_files_to_dashboard_files",
      "breakpoints": false
    },
    {
      "idx": 54,
      "version": "7",
      "when": 1749160870305,
      "tag": "0055_add_feedback_to_message",
      "breakpoints": false
    },
    {
      "idx": 55,
      "version": "7",
      "when": 1749160870306,
      "tag": "0056_make_request_message_and_final_reasoning_nullable",
      "breakpoints": false
    },
    {
      "idx": 56,
      "version": "7",
      "when": 1749160870307,
      "tag": "0057_add_triggers_for_assets_to_search",
      "breakpoints": false
    },
    {
      "idx": 57,
      "version": "7",
      "when": 1749160870308,
      "tag": "0058_add_file_info_to_chats",
      "breakpoints": false
    },
    {
      "idx": 58,
      "version": "7",
      "when": 1749160870309,
      "tag": "0059_add_is_duplicate_to_messages_to_files",
      "breakpoints": false
    },
    {
      "idx": 59,
      "version": "7",
      "when": 1749160870310,
      "tag": "0060_add_data_metadata_to_metric_files",
      "breakpoints": false
    },
    {
      "idx": 60,
      "version": "7",
      "when": 1749160870311,
      "tag": "0061_add_version_to_messages_to_files_table",
      "breakpoints": false
    },
    {
      "idx": 61,
      "version": "7",
      "when": 1749160870312,
      "tag": "0062_add_public_password_to_files",
      "breakpoints": false
    },
    {
      "idx": 62,
      "version": "7",
      "when": 1749160870313,
      "tag": "0063_add_most_recent_version_number_to_chats",
      "breakpoints": false
    },
    {
      "idx": 63,
      "version": "7",
      "when": 1749160870314,
      "tag": "0064_add_payment_required_to_organizations",
      "breakpoints": false
    },
    {
      "idx": 64,
      "version": "7",
      "when": 1749160870315,
      "tag": "0065_add_cascade_update_to_user_fks",
      "breakpoints": false
    },
    {
      "idx": 65,
      "version": "7",
      "when": 1749160870316,
      "tag": "0066_backfill_stored_value_schemas",
      "breakpoints": false
    },
    {
      "idx": 66,
      "version": "7",
      "when": 1749160870317,
      "tag": "0067_stored_values_sync_jobs",
      "breakpoints": false
    },
    {
      "idx": 67,
      "version": "7",
      "when": 1749160870318,
      "tag": "0068_migrate_secrets_to_vault_functions",
      "breakpoints": false
    },
    {
      "idx": 68,
      "version": "7",
      "when": 1749160870319,
      "tag": "0069_add_data_source_id_to_metric_files",
      "breakpoints": false
    },
    {
      "idx": 69,
      "version": "7",
      "when": 1749160870320,
      "tag": "0070_create_metric_files_to_datasets_join_table",
      "breakpoints": false
    },
    {
      "idx": 70,
      "version": "7",
      "when": 1749162467848,
      "tag": "0071_simple_lilith",
      "breakpoints": true
    },
    {
      "idx": 71,
      "version": "7",
      "when": 1750945267600,
      "tag": "0072_next_nuke",
      "breakpoints": true
    },
    {
      "idx": 72,
      "version": "7",
      "when": 1750958715096,
      "tag": "0072_slow_earthquake",
      "breakpoints": true
    },
    {
      "idx": 73,
      "version": "7",
      "when": 1751577399834,
      "tag": "0073_lovely_white_tiger",
      "breakpoints": true
    },
    {
      "idx": 74,
      "version": "7",
      "when": 1751583567208,
      "tag": "0074_absurd_maddog",
      "breakpoints": true
    },
    {
      "idx": 75,
      "version": "7",
      "when": 1751584000000,
      "tag": "0075_add_post_processing_message_to_messages",
      "breakpoints": false
    },
    {
      "idx": 76,
      "version": "7",
      "when": 1752091186136,
      "tag": "0076_tired_madripoor",
      "breakpoints": true
    },
    {
      "idx": 77,
      "version": "7",
      "when": 1752150366202,
      "tag": "0077_short_marvex",
      "breakpoints": true
    },
    {
      "idx": 78,
      "version": "7",
      "when": 1752184722835,
      "tag": "0078_adorable_layla_miller",
      "breakpoints": true
    },
    {
      "idx": 79,
      "version": "7",
      "when": 1752686086591,
      "tag": "0079_sloppy_red_skull",
      "breakpoints": true
    },
    {
      "idx": 80,
      "version": "7",
      "when": 1752700439888,
      "tag": "0080_famous_emma_frost",
      "breakpoints": true
    },
    {
      "idx": 81,
      "version": "7",
<<<<<<< HEAD
      "when": 1752770723373,
      "tag": "0081_curly_silvermane",
=======
      "when": 1752766533457,
      "tag": "0081_sleepy_taskmaster",
>>>>>>> 54fcd129
      "breakpoints": true
    }
  ]
}<|MERGE_RESOLUTION|>--- conflicted
+++ resolved
@@ -572,13 +572,15 @@
     {
       "idx": 81,
       "version": "7",
-<<<<<<< HEAD
       "when": 1752770723373,
       "tag": "0081_curly_silvermane",
-=======
+      "breakpoints": true
+    },
+    {
+      "idx": 82,
+      "version": "7",
       "when": 1752766533457,
-      "tag": "0081_sleepy_taskmaster",
->>>>>>> 54fcd129
+      "tag": "0082_sleepy_taskmaster",
       "breakpoints": true
     }
   ]
