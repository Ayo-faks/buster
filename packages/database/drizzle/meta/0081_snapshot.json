{
  "id": "2969a455-c2ba-4650-8f69-2719e3458967",
  "prevId": "0225764d-f5a8-42d4-965d-a3bcd03225ec",
  "version": "7",
  "dialect": "postgresql",
  "tables": {
    "public.api_keys": {
      "name": "api_keys",
      "schema": "",
      "columns": {
        "id": {
          "name": "id",
          "type": "uuid",
          "primaryKey": true,
          "notNull": true,
          "default": "gen_random_uuid()"
        },
        "owner_id": {
          "name": "owner_id",
          "type": "uuid",
          "primaryKey": false,
          "notNull": true
        },
        "key": {
          "name": "key",
          "type": "text",
          "primaryKey": false,
          "notNull": true
        },
        "organization_id": {
          "name": "organization_id",
          "type": "uuid",
          "primaryKey": false,
          "notNull": true
        },
        "created_at": {
          "name": "created_at",
          "type": "timestamp with time zone",
          "primaryKey": false,
          "notNull": true,
          "default": "now()"
        },
        "updated_at": {
          "name": "updated_at",
          "type": "timestamp with time zone",
          "primaryKey": false,
          "notNull": true,
          "default": "now()"
        },
        "deleted_at": {
          "name": "deleted_at",
          "type": "timestamp with time zone",
          "primaryKey": false,
          "notNull": false
        }
      },
      "indexes": {},
      "foreignKeys": {
        "api_keys_organization_id_fkey": {
          "name": "api_keys_organization_id_fkey",
          "tableFrom": "api_keys",
          "tableTo": "organizations",
          "columnsFrom": ["organization_id"],
          "columnsTo": ["id"],
          "onDelete": "cascade",
          "onUpdate": "no action"
        },
        "api_keys_owner_id_fkey": {
          "name": "api_keys_owner_id_fkey",
          "tableFrom": "api_keys",
          "tableTo": "users",
          "columnsFrom": ["owner_id"],
          "columnsTo": ["id"],
          "onDelete": "no action",
          "onUpdate": "cascade"
        }
      },
      "compositePrimaryKeys": {},
      "uniqueConstraints": {
        "api_keys_key_key": {
          "name": "api_keys_key_key",
          "nullsNotDistinct": false,
          "columns": ["key"]
        }
      },
      "policies": {},
      "checkConstraints": {},
      "isRLSEnabled": false
    },
    "public.asset_permissions": {
      "name": "asset_permissions",
      "schema": "",
      "columns": {
        "identity_id": {
          "name": "identity_id",
          "type": "uuid",
          "primaryKey": false,
          "notNull": true
        },
        "identity_type": {
          "name": "identity_type",
          "type": "identity_type_enum",
          "typeSchema": "public",
          "primaryKey": false,
          "notNull": true
        },
        "asset_id": {
          "name": "asset_id",
          "type": "uuid",
          "primaryKey": false,
          "notNull": true
        },
        "asset_type": {
          "name": "asset_type",
          "type": "asset_type_enum",
          "typeSchema": "public",
          "primaryKey": false,
          "notNull": true
        },
        "role": {
          "name": "role",
          "type": "asset_permission_role_enum",
          "typeSchema": "public",
          "primaryKey": false,
          "notNull": true
        },
        "created_at": {
          "name": "created_at",
          "type": "timestamp with time zone",
          "primaryKey": false,
          "notNull": true,
          "default": "now()"
        },
        "updated_at": {
          "name": "updated_at",
          "type": "timestamp with time zone",
          "primaryKey": false,
          "notNull": true,
          "default": "now()"
        },
        "deleted_at": {
          "name": "deleted_at",
          "type": "timestamp with time zone",
          "primaryKey": false,
          "notNull": false
        },
        "created_by": {
          "name": "created_by",
          "type": "uuid",
          "primaryKey": false,
          "notNull": true
        },
        "updated_by": {
          "name": "updated_by",
          "type": "uuid",
          "primaryKey": false,
          "notNull": true
        }
      },
      "indexes": {},
      "foreignKeys": {
        "asset_permissions_created_by_fkey": {
          "name": "asset_permissions_created_by_fkey",
          "tableFrom": "asset_permissions",
          "tableTo": "users",
          "columnsFrom": ["created_by"],
          "columnsTo": ["id"],
          "onDelete": "no action",
          "onUpdate": "cascade"
        },
        "asset_permissions_updated_by_fkey": {
          "name": "asset_permissions_updated_by_fkey",
          "tableFrom": "asset_permissions",
          "tableTo": "users",
          "columnsFrom": ["updated_by"],
          "columnsTo": ["id"],
          "onDelete": "no action",
          "onUpdate": "cascade"
        }
      },
      "compositePrimaryKeys": {
        "asset_permissions_pkey": {
          "name": "asset_permissions_pkey",
          "columns": ["identity_id", "identity_type", "asset_id", "asset_type"]
        }
      },
      "uniqueConstraints": {},
      "policies": {},
      "checkConstraints": {},
      "isRLSEnabled": false
    },
    "public.asset_search": {
      "name": "asset_search",
      "schema": "",
      "columns": {
        "id": {
          "name": "id",
          "type": "uuid",
          "primaryKey": true,
          "notNull": true,
          "default": "gen_random_uuid()"
        },
        "asset_id": {
          "name": "asset_id",
          "type": "uuid",
          "primaryKey": false,
          "notNull": true
        },
        "asset_type": {
          "name": "asset_type",
          "type": "text",
          "primaryKey": false,
          "notNull": true
        },
        "content": {
          "name": "content",
          "type": "text",
          "primaryKey": false,
          "notNull": true
        },
        "organization_id": {
          "name": "organization_id",
          "type": "uuid",
          "primaryKey": false,
          "notNull": true
        },
        "created_at": {
          "name": "created_at",
          "type": "timestamp with time zone",
          "primaryKey": false,
          "notNull": true,
          "default": "now()"
        },
        "updated_at": {
          "name": "updated_at",
          "type": "timestamp with time zone",
          "primaryKey": false,
          "notNull": true,
          "default": "now()"
        },
        "deleted_at": {
          "name": "deleted_at",
          "type": "timestamp with time zone",
          "primaryKey": false,
          "notNull": false
        }
      },
      "indexes": {
        "asset_search_asset_id_asset_type_idx": {
          "name": "asset_search_asset_id_asset_type_idx",
          "columns": [
            {
              "expression": "asset_id",
              "isExpression": false,
              "asc": true,
              "nulls": "last",
              "opclass": "text_ops"
            },
            {
              "expression": "asset_type",
              "isExpression": false,
              "asc": true,
              "nulls": "last",
              "opclass": "text_ops"
            }
          ],
          "isUnique": true,
          "concurrently": false,
          "method": "btree",
          "with": {}
        },
        "pgroonga_content_index": {
          "name": "pgroonga_content_index",
          "columns": [
            {
              "expression": "content",
              "isExpression": false,
              "asc": true,
              "nulls": "last",
              "opclass": "pgroonga_text_full_text_search_ops_v2"
            }
          ],
          "isUnique": false,
          "concurrently": false,
          "method": "pgroonga",
          "with": {}
        }
      },
      "foreignKeys": {},
      "compositePrimaryKeys": {},
      "uniqueConstraints": {},
      "policies": {},
      "checkConstraints": {},
      "isRLSEnabled": false
    },
    "public.chats": {
      "name": "chats",
      "schema": "",
      "columns": {
        "id": {
          "name": "id",
          "type": "uuid",
          "primaryKey": true,
          "notNull": true,
          "default": "gen_random_uuid()"
        },
        "title": {
          "name": "title",
          "type": "text",
          "primaryKey": false,
          "notNull": true
        },
        "organization_id": {
          "name": "organization_id",
          "type": "uuid",
          "primaryKey": false,
          "notNull": true
        },
        "created_at": {
          "name": "created_at",
          "type": "timestamp with time zone",
          "primaryKey": false,
          "notNull": true,
          "default": "now()"
        },
        "updated_at": {
          "name": "updated_at",
          "type": "timestamp with time zone",
          "primaryKey": false,
          "notNull": true,
          "default": "now()"
        },
        "deleted_at": {
          "name": "deleted_at",
          "type": "timestamp with time zone",
          "primaryKey": false,
          "notNull": false
        },
        "created_by": {
          "name": "created_by",
          "type": "uuid",
          "primaryKey": false,
          "notNull": true
        },
        "updated_by": {
          "name": "updated_by",
          "type": "uuid",
          "primaryKey": false,
          "notNull": true
        },
        "publicly_accessible": {
          "name": "publicly_accessible",
          "type": "boolean",
          "primaryKey": false,
          "notNull": true,
          "default": false
        },
        "publicly_enabled_by": {
          "name": "publicly_enabled_by",
          "type": "uuid",
          "primaryKey": false,
          "notNull": false
        },
        "public_expiry_date": {
          "name": "public_expiry_date",
          "type": "timestamp with time zone",
          "primaryKey": false,
          "notNull": false
        },
        "most_recent_file_id": {
          "name": "most_recent_file_id",
          "type": "uuid",
          "primaryKey": false,
          "notNull": false
        },
        "most_recent_file_type": {
          "name": "most_recent_file_type",
          "type": "varchar(255)",
          "primaryKey": false,
          "notNull": false
        },
        "most_recent_version_number": {
          "name": "most_recent_version_number",
          "type": "integer",
          "primaryKey": false,
          "notNull": false
        },
        "slack_chat_authorization": {
          "name": "slack_chat_authorization",
          "type": "slack_chat_authorization_enum",
          "typeSchema": "public",
          "primaryKey": false,
          "notNull": false
        },
        "slack_thread_ts": {
          "name": "slack_thread_ts",
          "type": "text",
          "primaryKey": false,
          "notNull": false
        },
        "slack_channel_id": {
          "name": "slack_channel_id",
          "type": "text",
          "primaryKey": false,
          "notNull": false
        },
        "workspace_sharing": {
          "name": "workspace_sharing",
          "type": "workspace_sharing_enum",
          "typeSchema": "public",
          "primaryKey": false,
          "notNull": true,
          "default": "'none'"
        },
        "workspace_sharing_enabled_by": {
          "name": "workspace_sharing_enabled_by",
          "type": "uuid",
          "primaryKey": false,
          "notNull": false
        },
        "workspace_sharing_enabled_at": {
          "name": "workspace_sharing_enabled_at",
          "type": "timestamp with time zone",
          "primaryKey": false,
          "notNull": false
        }
      },
      "indexes": {
        "chats_created_at_idx": {
          "name": "chats_created_at_idx",
          "columns": [
            {
              "expression": "created_at",
              "isExpression": false,
              "asc": true,
              "nulls": "last",
              "opclass": "timestamptz_ops"
            }
          ],
          "isUnique": false,
          "concurrently": false,
          "method": "btree",
          "with": {}
        },
        "chats_created_by_idx": {
          "name": "chats_created_by_idx",
          "columns": [
            {
              "expression": "created_by",
              "isExpression": false,
              "asc": true,
              "nulls": "last",
              "opclass": "uuid_ops"
            }
          ],
          "isUnique": false,
          "concurrently": false,
          "method": "btree",
          "with": {}
        },
        "chats_organization_id_idx": {
          "name": "chats_organization_id_idx",
          "columns": [
            {
              "expression": "organization_id",
              "isExpression": false,
              "asc": true,
              "nulls": "last",
              "opclass": "uuid_ops"
            }
          ],
          "isUnique": false,
          "concurrently": false,
          "method": "btree",
          "with": {}
        },
        "idx_chats_most_recent_file_id": {
          "name": "idx_chats_most_recent_file_id",
          "columns": [
            {
              "expression": "most_recent_file_id",
              "isExpression": false,
              "asc": true,
              "nulls": "last",
              "opclass": "uuid_ops"
            }
          ],
          "isUnique": false,
          "concurrently": false,
          "method": "btree",
          "with": {}
        },
        "idx_chats_most_recent_file_type": {
          "name": "idx_chats_most_recent_file_type",
          "columns": [
            {
              "expression": "most_recent_file_type",
              "isExpression": false,
              "asc": true,
              "nulls": "last",
              "opclass": "text_ops"
            }
          ],
          "isUnique": false,
          "concurrently": false,
          "method": "btree",
          "with": {}
        }
      },
      "foreignKeys": {
        "chats_organization_id_fkey": {
          "name": "chats_organization_id_fkey",
          "tableFrom": "chats",
          "tableTo": "organizations",
          "columnsFrom": ["organization_id"],
          "columnsTo": ["id"],
          "onDelete": "no action",
          "onUpdate": "no action"
        },
        "chats_created_by_fkey": {
          "name": "chats_created_by_fkey",
          "tableFrom": "chats",
          "tableTo": "users",
          "columnsFrom": ["created_by"],
          "columnsTo": ["id"],
          "onDelete": "no action",
          "onUpdate": "cascade"
        },
        "chats_updated_by_fkey": {
          "name": "chats_updated_by_fkey",
          "tableFrom": "chats",
          "tableTo": "users",
          "columnsFrom": ["updated_by"],
          "columnsTo": ["id"],
          "onDelete": "no action",
          "onUpdate": "cascade"
        },
        "chats_publicly_enabled_by_fkey": {
          "name": "chats_publicly_enabled_by_fkey",
          "tableFrom": "chats",
          "tableTo": "users",
          "columnsFrom": ["publicly_enabled_by"],
          "columnsTo": ["id"],
          "onDelete": "no action",
          "onUpdate": "cascade"
        },
        "chats_workspace_sharing_enabled_by_fkey": {
          "name": "chats_workspace_sharing_enabled_by_fkey",
          "tableFrom": "chats",
          "tableTo": "users",
          "columnsFrom": [
            "workspace_sharing_enabled_by"
          ],
          "columnsTo": [
            "id"
          ],
          "onDelete": "no action",
          "onUpdate": "cascade"
        }
      },
      "compositePrimaryKeys": {},
      "uniqueConstraints": {},
      "policies": {},
      "checkConstraints": {},
      "isRLSEnabled": false
    },
    "public.collections": {
      "name": "collections",
      "schema": "",
      "columns": {
        "id": {
          "name": "id",
          "type": "uuid",
          "primaryKey": true,
          "notNull": true,
          "default": "gen_random_uuid()"
        },
        "name": {
          "name": "name",
          "type": "text",
          "primaryKey": false,
          "notNull": true
        },
        "description": {
          "name": "description",
          "type": "text",
          "primaryKey": false,
          "notNull": false
        },
        "created_by": {
          "name": "created_by",
          "type": "uuid",
          "primaryKey": false,
          "notNull": true
        },
        "updated_by": {
          "name": "updated_by",
          "type": "uuid",
          "primaryKey": false,
          "notNull": true
        },
        "created_at": {
          "name": "created_at",
          "type": "timestamp with time zone",
          "primaryKey": false,
          "notNull": true,
          "default": "now()"
        },
        "updated_at": {
          "name": "updated_at",
          "type": "timestamp with time zone",
          "primaryKey": false,
          "notNull": true,
          "default": "now()"
        },
        "deleted_at": {
          "name": "deleted_at",
          "type": "timestamp with time zone",
          "primaryKey": false,
          "notNull": false
        },
        "organization_id": {
          "name": "organization_id",
          "type": "uuid",
          "primaryKey": false,
          "notNull": true
        },
        "workspace_sharing": {
          "name": "workspace_sharing",
          "type": "workspace_sharing_enum",
          "typeSchema": "public",
          "primaryKey": false,
          "notNull": true,
          "default": "'none'"
        },
        "workspace_sharing_enabled_by": {
          "name": "workspace_sharing_enabled_by",
          "type": "uuid",
          "primaryKey": false,
          "notNull": false
        },
        "workspace_sharing_enabled_at": {
          "name": "workspace_sharing_enabled_at",
          "type": "timestamp with time zone",
          "primaryKey": false,
          "notNull": false
        }
      },
      "indexes": {},
      "foreignKeys": {
        "collections_organization_id_fkey": {
          "name": "collections_organization_id_fkey",
          "tableFrom": "collections",
          "tableTo": "organizations",
          "columnsFrom": ["organization_id"],
          "columnsTo": ["id"],
          "onDelete": "no action",
          "onUpdate": "cascade"
        },
        "collections_created_by_fkey": {
          "name": "collections_created_by_fkey",
          "tableFrom": "collections",
          "tableTo": "users",
          "columnsFrom": ["created_by"],
          "columnsTo": ["id"],
          "onDelete": "no action",
          "onUpdate": "cascade"
        },
        "collections_updated_by_fkey": {
          "name": "collections_updated_by_fkey",
          "tableFrom": "collections",
          "tableTo": "users",
          "columnsFrom": ["updated_by"],
          "columnsTo": ["id"],
          "onDelete": "no action",
          "onUpdate": "cascade"
        },
        "collections_workspace_sharing_enabled_by_fkey": {
          "name": "collections_workspace_sharing_enabled_by_fkey",
          "tableFrom": "collections",
          "tableTo": "users",
          "columnsFrom": [
            "workspace_sharing_enabled_by"
          ],
          "columnsTo": [
            "id"
          ],
          "onDelete": "no action",
          "onUpdate": "cascade"
        }
      },
      "compositePrimaryKeys": {},
      "uniqueConstraints": {},
      "policies": {},
      "checkConstraints": {},
      "isRLSEnabled": false
    },
    "public.collections_to_assets": {
      "name": "collections_to_assets",
      "schema": "",
      "columns": {
        "collection_id": {
          "name": "collection_id",
          "type": "uuid",
          "primaryKey": false,
          "notNull": true
        },
        "asset_id": {
          "name": "asset_id",
          "type": "uuid",
          "primaryKey": false,
          "notNull": true
        },
        "asset_type": {
          "name": "asset_type",
          "type": "asset_type_enum",
          "typeSchema": "public",
          "primaryKey": false,
          "notNull": true
        },
        "created_at": {
          "name": "created_at",
          "type": "timestamp with time zone",
          "primaryKey": false,
          "notNull": true,
          "default": "now()"
        },
        "updated_at": {
          "name": "updated_at",
          "type": "timestamp with time zone",
          "primaryKey": false,
          "notNull": true,
          "default": "now()"
        },
        "deleted_at": {
          "name": "deleted_at",
          "type": "timestamp with time zone",
          "primaryKey": false,
          "notNull": false
        },
        "created_by": {
          "name": "created_by",
          "type": "uuid",
          "primaryKey": false,
          "notNull": true
        },
        "updated_by": {
          "name": "updated_by",
          "type": "uuid",
          "primaryKey": false,
          "notNull": true
        }
      },
      "indexes": {},
      "foreignKeys": {
        "collections_to_assets_created_by_fkey": {
          "name": "collections_to_assets_created_by_fkey",
          "tableFrom": "collections_to_assets",
          "tableTo": "users",
          "columnsFrom": ["created_by"],
          "columnsTo": ["id"],
          "onDelete": "no action",
          "onUpdate": "cascade"
        },
        "collections_to_assets_updated_by_fkey": {
          "name": "collections_to_assets_updated_by_fkey",
          "tableFrom": "collections_to_assets",
          "tableTo": "users",
          "columnsFrom": ["updated_by"],
          "columnsTo": ["id"],
          "onDelete": "no action",
          "onUpdate": "cascade"
        }
      },
      "compositePrimaryKeys": {
        "collections_to_assets_pkey": {
          "name": "collections_to_assets_pkey",
          "columns": ["collection_id", "asset_id", "asset_type"]
        }
      },
      "uniqueConstraints": {},
      "policies": {},
      "checkConstraints": {},
      "isRLSEnabled": false
    },
    "public.dashboard_files": {
      "name": "dashboard_files",
      "schema": "",
      "columns": {
        "id": {
          "name": "id",
          "type": "uuid",
          "primaryKey": true,
          "notNull": true,
          "default": "gen_random_uuid()"
        },
        "name": {
          "name": "name",
          "type": "varchar",
          "primaryKey": false,
          "notNull": true
        },
        "file_name": {
          "name": "file_name",
          "type": "varchar",
          "primaryKey": false,
          "notNull": true
        },
        "content": {
          "name": "content",
          "type": "jsonb",
          "primaryKey": false,
          "notNull": true
        },
        "filter": {
          "name": "filter",
          "type": "varchar",
          "primaryKey": false,
          "notNull": false
        },
        "organization_id": {
          "name": "organization_id",
          "type": "uuid",
          "primaryKey": false,
          "notNull": true
        },
        "created_by": {
          "name": "created_by",
          "type": "uuid",
          "primaryKey": false,
          "notNull": true
        },
        "created_at": {
          "name": "created_at",
          "type": "timestamp with time zone",
          "primaryKey": false,
          "notNull": true,
          "default": "CURRENT_TIMESTAMP"
        },
        "updated_at": {
          "name": "updated_at",
          "type": "timestamp with time zone",
          "primaryKey": false,
          "notNull": true,
          "default": "CURRENT_TIMESTAMP"
        },
        "deleted_at": {
          "name": "deleted_at",
          "type": "timestamp with time zone",
          "primaryKey": false,
          "notNull": false
        },
        "publicly_accessible": {
          "name": "publicly_accessible",
          "type": "boolean",
          "primaryKey": false,
          "notNull": true,
          "default": false
        },
        "publicly_enabled_by": {
          "name": "publicly_enabled_by",
          "type": "uuid",
          "primaryKey": false,
          "notNull": false
        },
        "public_expiry_date": {
          "name": "public_expiry_date",
          "type": "timestamp with time zone",
          "primaryKey": false,
          "notNull": false
        },
        "version_history": {
          "name": "version_history",
          "type": "jsonb",
          "primaryKey": false,
          "notNull": true,
          "default": "'{}'::jsonb"
        },
        "public_password": {
          "name": "public_password",
          "type": "text",
          "primaryKey": false,
          "notNull": false
        },
        "workspace_sharing": {
          "name": "workspace_sharing",
          "type": "workspace_sharing_enum",
          "typeSchema": "public",
          "primaryKey": false,
          "notNull": true,
          "default": "'none'"
        },
        "workspace_sharing_enabled_by": {
          "name": "workspace_sharing_enabled_by",
          "type": "uuid",
          "primaryKey": false,
          "notNull": false
        },
        "workspace_sharing_enabled_at": {
          "name": "workspace_sharing_enabled_at",
          "type": "timestamp with time zone",
          "primaryKey": false,
          "notNull": false
        }
      },
      "indexes": {
        "dashboard_files_created_by_idx": {
          "name": "dashboard_files_created_by_idx",
          "columns": [
            {
              "expression": "created_by",
              "isExpression": false,
              "asc": true,
              "nulls": "last",
              "opclass": "uuid_ops"
            }
          ],
          "isUnique": false,
          "concurrently": false,
          "method": "btree",
          "with": {}
        },
        "dashboard_files_deleted_at_idx": {
          "name": "dashboard_files_deleted_at_idx",
          "columns": [
            {
              "expression": "deleted_at",
              "isExpression": false,
              "asc": true,
              "nulls": "last",
              "opclass": "timestamptz_ops"
            }
          ],
          "isUnique": false,
          "concurrently": false,
          "method": "btree",
          "with": {}
        },
        "dashboard_files_organization_id_idx": {
          "name": "dashboard_files_organization_id_idx",
          "columns": [
            {
              "expression": "organization_id",
              "isExpression": false,
              "asc": true,
              "nulls": "last",
              "opclass": "uuid_ops"
            }
          ],
          "isUnique": false,
          "concurrently": false,
          "method": "btree",
          "with": {}
        }
      },
      "foreignKeys": {
        "dashboard_files_created_by_fkey": {
          "name": "dashboard_files_created_by_fkey",
          "tableFrom": "dashboard_files",
          "tableTo": "users",
          "columnsFrom": ["created_by"],
          "columnsTo": ["id"],
          "onDelete": "no action",
          "onUpdate": "cascade"
        },
        "dashboard_files_publicly_enabled_by_fkey": {
          "name": "dashboard_files_publicly_enabled_by_fkey",
          "tableFrom": "dashboard_files",
          "tableTo": "users",
          "columnsFrom": ["publicly_enabled_by"],
          "columnsTo": ["id"],
          "onDelete": "no action",
          "onUpdate": "cascade"
        },
        "dashboard_files_workspace_sharing_enabled_by_fkey": {
          "name": "dashboard_files_workspace_sharing_enabled_by_fkey",
          "tableFrom": "dashboard_files",
          "tableTo": "users",
          "columnsFrom": [
            "workspace_sharing_enabled_by"
          ],
          "columnsTo": [
            "id"
          ],
          "onDelete": "no action",
          "onUpdate": "cascade"
        }
      },
      "compositePrimaryKeys": {},
      "uniqueConstraints": {},
      "policies": {},
      "checkConstraints": {},
      "isRLSEnabled": false
    },
    "public.dashboard_versions": {
      "name": "dashboard_versions",
      "schema": "",
      "columns": {
        "id": {
          "name": "id",
          "type": "uuid",
          "primaryKey": true,
          "notNull": true,
          "default": "gen_random_uuid()"
        },
        "dashboard_id": {
          "name": "dashboard_id",
          "type": "uuid",
          "primaryKey": false,
          "notNull": true
        },
        "config": {
          "name": "config",
          "type": "jsonb",
          "primaryKey": false,
          "notNull": true
        },
        "created_at": {
          "name": "created_at",
          "type": "timestamp with time zone",
          "primaryKey": false,
          "notNull": true,
          "default": "now()"
        },
        "updated_at": {
          "name": "updated_at",
          "type": "timestamp with time zone",
          "primaryKey": false,
          "notNull": true,
          "default": "now()"
        },
        "deleted_at": {
          "name": "deleted_at",
          "type": "timestamp with time zone",
          "primaryKey": false,
          "notNull": false
        }
      },
      "indexes": {},
      "foreignKeys": {
        "dashboard_versions_dashboard_id_fkey": {
          "name": "dashboard_versions_dashboard_id_fkey",
          "tableFrom": "dashboard_versions",
          "tableTo": "dashboards",
          "columnsFrom": ["dashboard_id"],
          "columnsTo": ["id"],
          "onDelete": "cascade",
          "onUpdate": "no action"
        }
      },
      "compositePrimaryKeys": {},
      "uniqueConstraints": {},
      "policies": {},
      "checkConstraints": {},
      "isRLSEnabled": false
    },
    "public.dashboards": {
      "name": "dashboards",
      "schema": "",
      "columns": {
        "id": {
          "name": "id",
          "type": "uuid",
          "primaryKey": true,
          "notNull": true,
          "default": "gen_random_uuid()"
        },
        "name": {
          "name": "name",
          "type": "text",
          "primaryKey": false,
          "notNull": true
        },
        "description": {
          "name": "description",
          "type": "text",
          "primaryKey": false,
          "notNull": false
        },
        "config": {
          "name": "config",
          "type": "jsonb",
          "primaryKey": false,
          "notNull": true
        },
        "publicly_accessible": {
          "name": "publicly_accessible",
          "type": "boolean",
          "primaryKey": false,
          "notNull": true,
          "default": false
        },
        "publicly_enabled_by": {
          "name": "publicly_enabled_by",
          "type": "uuid",
          "primaryKey": false,
          "notNull": false
        },
        "public_expiry_date": {
          "name": "public_expiry_date",
          "type": "timestamp with time zone",
          "primaryKey": false,
          "notNull": false
        },
        "password_secret_id": {
          "name": "password_secret_id",
          "type": "uuid",
          "primaryKey": false,
          "notNull": false
        },
        "created_by": {
          "name": "created_by",
          "type": "uuid",
          "primaryKey": false,
          "notNull": true
        },
        "updated_by": {
          "name": "updated_by",
          "type": "uuid",
          "primaryKey": false,
          "notNull": true
        },
        "created_at": {
          "name": "created_at",
          "type": "timestamp with time zone",
          "primaryKey": false,
          "notNull": true,
          "default": "now()"
        },
        "updated_at": {
          "name": "updated_at",
          "type": "timestamp with time zone",
          "primaryKey": false,
          "notNull": true,
          "default": "now()"
        },
        "deleted_at": {
          "name": "deleted_at",
          "type": "timestamp with time zone",
          "primaryKey": false,
          "notNull": false
        },
        "organization_id": {
          "name": "organization_id",
          "type": "uuid",
          "primaryKey": false,
          "notNull": true
        }
      },
      "indexes": {},
      "foreignKeys": {
        "dashboards_publicly_enabled_by_fkey": {
          "name": "dashboards_publicly_enabled_by_fkey",
          "tableFrom": "dashboards",
          "tableTo": "users",
          "columnsFrom": ["publicly_enabled_by"],
          "columnsTo": ["id"],
          "onDelete": "no action",
          "onUpdate": "cascade"
        },
        "dashboards_organization_id_fkey": {
          "name": "dashboards_organization_id_fkey",
          "tableFrom": "dashboards",
          "tableTo": "organizations",
          "columnsFrom": ["organization_id"],
          "columnsTo": ["id"],
          "onDelete": "no action",
          "onUpdate": "cascade"
        },
        "dashboards_created_by_fkey": {
          "name": "dashboards_created_by_fkey",
          "tableFrom": "dashboards",
          "tableTo": "users",
          "columnsFrom": ["created_by"],
          "columnsTo": ["id"],
          "onDelete": "no action",
          "onUpdate": "cascade"
        },
        "dashboards_updated_by_fkey": {
          "name": "dashboards_updated_by_fkey",
          "tableFrom": "dashboards",
          "tableTo": "users",
          "columnsFrom": ["updated_by"],
          "columnsTo": ["id"],
          "onDelete": "no action",
          "onUpdate": "cascade"
        }
      },
      "compositePrimaryKeys": {},
      "uniqueConstraints": {},
      "policies": {},
      "checkConstraints": {},
      "isRLSEnabled": false
    },
    "public.data_sources": {
      "name": "data_sources",
      "schema": "",
      "columns": {
        "id": {
          "name": "id",
          "type": "uuid",
          "primaryKey": true,
          "notNull": true,
          "default": "gen_random_uuid()"
        },
        "name": {
          "name": "name",
          "type": "text",
          "primaryKey": false,
          "notNull": true
        },
        "type": {
          "name": "type",
          "type": "text",
          "primaryKey": false,
          "notNull": true
        },
        "secret_id": {
          "name": "secret_id",
          "type": "uuid",
          "primaryKey": false,
          "notNull": true
        },
        "onboarding_status": {
          "name": "onboarding_status",
          "type": "data_source_onboarding_status_enum",
          "typeSchema": "public",
          "primaryKey": false,
          "notNull": true,
          "default": "'notStarted'"
        },
        "onboarding_error": {
          "name": "onboarding_error",
          "type": "text",
          "primaryKey": false,
          "notNull": false
        },
        "organization_id": {
          "name": "organization_id",
          "type": "uuid",
          "primaryKey": false,
          "notNull": true
        },
        "created_by": {
          "name": "created_by",
          "type": "uuid",
          "primaryKey": false,
          "notNull": true
        },
        "updated_by": {
          "name": "updated_by",
          "type": "uuid",
          "primaryKey": false,
          "notNull": true
        },
        "created_at": {
          "name": "created_at",
          "type": "timestamp with time zone",
          "primaryKey": false,
          "notNull": true,
          "default": "now()"
        },
        "updated_at": {
          "name": "updated_at",
          "type": "timestamp with time zone",
          "primaryKey": false,
          "notNull": true,
          "default": "now()"
        },
        "deleted_at": {
          "name": "deleted_at",
          "type": "timestamp with time zone",
          "primaryKey": false,
          "notNull": false
        },
        "env": {
          "name": "env",
          "type": "varchar",
          "primaryKey": false,
          "notNull": true,
          "default": "'dev'"
        }
      },
      "indexes": {},
      "foreignKeys": {
        "data_sources_organization_id_fkey": {
          "name": "data_sources_organization_id_fkey",
          "tableFrom": "data_sources",
          "tableTo": "organizations",
          "columnsFrom": ["organization_id"],
          "columnsTo": ["id"],
          "onDelete": "cascade",
          "onUpdate": "no action"
        },
        "data_sources_created_by_fkey": {
          "name": "data_sources_created_by_fkey",
          "tableFrom": "data_sources",
          "tableTo": "users",
          "columnsFrom": ["created_by"],
          "columnsTo": ["id"],
          "onDelete": "no action",
          "onUpdate": "cascade"
        },
        "data_sources_updated_by_fkey": {
          "name": "data_sources_updated_by_fkey",
          "tableFrom": "data_sources",
          "tableTo": "users",
          "columnsFrom": ["updated_by"],
          "columnsTo": ["id"],
          "onDelete": "no action",
          "onUpdate": "cascade"
        }
      },
      "compositePrimaryKeys": {},
      "uniqueConstraints": {
        "data_sources_name_organization_id_env_key": {
          "name": "data_sources_name_organization_id_env_key",
          "nullsNotDistinct": false,
          "columns": ["name", "organization_id", "env"]
        }
      },
      "policies": {},
      "checkConstraints": {},
      "isRLSEnabled": false
    },
    "public.database_metadata": {
      "name": "database_metadata",
      "schema": "",
      "columns": {
        "id": {
          "name": "id",
          "type": "uuid",
          "primaryKey": true,
          "notNull": true,
          "default": "gen_random_uuid()"
        },
        "data_source_id": {
          "name": "data_source_id",
          "type": "uuid",
          "primaryKey": false,
          "notNull": true
        },
        "name": {
          "name": "name",
          "type": "text",
          "primaryKey": false,
          "notNull": true
        },
        "owner": {
          "name": "owner",
          "type": "text",
          "primaryKey": false,
          "notNull": false
        },
        "comment": {
          "name": "comment",
          "type": "text",
          "primaryKey": false,
          "notNull": false
        },
        "created": {
          "name": "created",
          "type": "timestamp with time zone",
          "primaryKey": false,
          "notNull": false
        },
        "last_modified": {
          "name": "last_modified",
          "type": "timestamp with time zone",
          "primaryKey": false,
          "notNull": false
        },
        "metadata": {
          "name": "metadata",
          "type": "jsonb",
          "primaryKey": false,
          "notNull": true,
          "default": "'{}'::jsonb"
        },
        "created_at": {
          "name": "created_at",
          "type": "timestamp with time zone",
          "primaryKey": false,
          "notNull": true,
          "default": "now()"
        },
        "updated_at": {
          "name": "updated_at",
          "type": "timestamp with time zone",
          "primaryKey": false,
          "notNull": true,
          "default": "now()"
        },
        "deleted_at": {
          "name": "deleted_at",
          "type": "timestamp with time zone",
          "primaryKey": false,
          "notNull": false
        }
      },
      "indexes": {
        "database_metadata_data_source_id_idx": {
          "name": "database_metadata_data_source_id_idx",
          "columns": [
            {
              "expression": "data_source_id",
              "isExpression": false,
              "asc": true,
              "nulls": "last",
              "opclass": "uuid_ops"
            }
          ],
          "isUnique": false,
          "concurrently": false,
          "method": "btree",
          "with": {}
        }
      },
      "foreignKeys": {
        "database_metadata_data_source_id_fkey": {
          "name": "database_metadata_data_source_id_fkey",
          "tableFrom": "database_metadata",
          "tableTo": "data_sources",
          "columnsFrom": ["data_source_id"],
          "columnsTo": ["id"],
          "onDelete": "cascade",
          "onUpdate": "no action"
        }
      },
      "compositePrimaryKeys": {},
      "uniqueConstraints": {
        "database_metadata_data_source_id_name_key": {
          "name": "database_metadata_data_source_id_name_key",
          "nullsNotDistinct": false,
          "columns": ["data_source_id", "name"]
        }
      },
      "policies": {},
      "checkConstraints": {},
      "isRLSEnabled": false
    },
    "public.dataset_columns": {
      "name": "dataset_columns",
      "schema": "",
      "columns": {
        "id": {
          "name": "id",
          "type": "uuid",
          "primaryKey": true,
          "notNull": true
        },
        "dataset_id": {
          "name": "dataset_id",
          "type": "uuid",
          "primaryKey": false,
          "notNull": true
        },
        "name": {
          "name": "name",
          "type": "text",
          "primaryKey": false,
          "notNull": true
        },
        "type": {
          "name": "type",
          "type": "text",
          "primaryKey": false,
          "notNull": true
        },
        "description": {
          "name": "description",
          "type": "text",
          "primaryKey": false,
          "notNull": false
        },
        "nullable": {
          "name": "nullable",
          "type": "boolean",
          "primaryKey": false,
          "notNull": true
        },
        "created_at": {
          "name": "created_at",
          "type": "timestamp with time zone",
          "primaryKey": false,
          "notNull": true
        },
        "updated_at": {
          "name": "updated_at",
          "type": "timestamp with time zone",
          "primaryKey": false,
          "notNull": true,
          "default": "now()"
        },
        "deleted_at": {
          "name": "deleted_at",
          "type": "timestamp with time zone",
          "primaryKey": false,
          "notNull": false
        },
        "stored_values": {
          "name": "stored_values",
          "type": "boolean",
          "primaryKey": false,
          "notNull": false,
          "default": false
        },
        "stored_values_status": {
          "name": "stored_values_status",
          "type": "stored_values_status_enum",
          "typeSchema": "public",
          "primaryKey": false,
          "notNull": false
        },
        "stored_values_error": {
          "name": "stored_values_error",
          "type": "text",
          "primaryKey": false,
          "notNull": false
        },
        "stored_values_count": {
          "name": "stored_values_count",
          "type": "bigint",
          "primaryKey": false,
          "notNull": false
        },
        "stored_values_last_synced": {
          "name": "stored_values_last_synced",
          "type": "timestamp with time zone",
          "primaryKey": false,
          "notNull": false
        },
        "semantic_type": {
          "name": "semantic_type",
          "type": "text",
          "primaryKey": false,
          "notNull": false
        },
        "dim_type": {
          "name": "dim_type",
          "type": "text",
          "primaryKey": false,
          "notNull": false
        },
        "expr": {
          "name": "expr",
          "type": "text",
          "primaryKey": false,
          "notNull": false
        }
      },
      "indexes": {},
      "foreignKeys": {},
      "compositePrimaryKeys": {},
      "uniqueConstraints": {
        "unique_dataset_column_name": {
          "name": "unique_dataset_column_name",
          "nullsNotDistinct": false,
          "columns": ["dataset_id", "name"]
        }
      },
      "policies": {},
      "checkConstraints": {},
      "isRLSEnabled": false
    },
    "public.dataset_groups": {
      "name": "dataset_groups",
      "schema": "",
      "columns": {
        "id": {
          "name": "id",
          "type": "uuid",
          "primaryKey": true,
          "notNull": true,
          "default": "gen_random_uuid()"
        },
        "organization_id": {
          "name": "organization_id",
          "type": "uuid",
          "primaryKey": false,
          "notNull": true
        },
        "name": {
          "name": "name",
          "type": "varchar",
          "primaryKey": false,
          "notNull": true
        },
        "created_at": {
          "name": "created_at",
          "type": "timestamp with time zone",
          "primaryKey": false,
          "notNull": true,
          "default": "now()"
        },
        "updated_at": {
          "name": "updated_at",
          "type": "timestamp with time zone",
          "primaryKey": false,
          "notNull": true,
          "default": "now()"
        },
        "deleted_at": {
          "name": "deleted_at",
          "type": "timestamp with time zone",
          "primaryKey": false,
          "notNull": false
        }
      },
      "indexes": {
        "dataset_groups_deleted_at_idx": {
          "name": "dataset_groups_deleted_at_idx",
          "columns": [
            {
              "expression": "deleted_at",
              "isExpression": false,
              "asc": true,
              "nulls": "last",
              "opclass": "timestamptz_ops"
            }
          ],
          "isUnique": false,
          "concurrently": false,
          "method": "btree",
          "with": {}
        },
        "dataset_groups_organization_id_idx": {
          "name": "dataset_groups_organization_id_idx",
          "columns": [
            {
              "expression": "organization_id",
              "isExpression": false,
              "asc": true,
              "nulls": "last",
              "opclass": "uuid_ops"
            }
          ],
          "isUnique": false,
          "concurrently": false,
          "method": "btree",
          "with": {}
        }
      },
      "foreignKeys": {
        "dataset_groups_organization_id_fkey": {
          "name": "dataset_groups_organization_id_fkey",
          "tableFrom": "dataset_groups",
          "tableTo": "organizations",
          "columnsFrom": ["organization_id"],
          "columnsTo": ["id"],
          "onDelete": "cascade",
          "onUpdate": "no action"
        }
      },
      "compositePrimaryKeys": {},
      "uniqueConstraints": {},
      "policies": {
        "dataset_groups_policy": {
          "name": "dataset_groups_policy",
          "as": "PERMISSIVE",
          "for": "ALL",
          "to": ["authenticated"],
          "using": "true"
        }
      },
      "checkConstraints": {},
      "isRLSEnabled": false
    },
    "public.dataset_groups_permissions": {
      "name": "dataset_groups_permissions",
      "schema": "",
      "columns": {
        "id": {
          "name": "id",
          "type": "uuid",
          "primaryKey": true,
          "notNull": true,
          "default": "gen_random_uuid()"
        },
        "dataset_group_id": {
          "name": "dataset_group_id",
          "type": "uuid",
          "primaryKey": false,
          "notNull": true
        },
        "permission_id": {
          "name": "permission_id",
          "type": "uuid",
          "primaryKey": false,
          "notNull": true
        },
        "permission_type": {
          "name": "permission_type",
          "type": "varchar",
          "primaryKey": false,
          "notNull": true
        },
        "organization_id": {
          "name": "organization_id",
          "type": "uuid",
          "primaryKey": false,
          "notNull": true
        },
        "created_at": {
          "name": "created_at",
          "type": "timestamp with time zone",
          "primaryKey": false,
          "notNull": true,
          "default": "now()"
        },
        "updated_at": {
          "name": "updated_at",
          "type": "timestamp with time zone",
          "primaryKey": false,
          "notNull": true,
          "default": "now()"
        },
        "deleted_at": {
          "name": "deleted_at",
          "type": "timestamp with time zone",
          "primaryKey": false,
          "notNull": false
        }
      },
      "indexes": {
        "dataset_groups_permissions_dataset_group_id_idx": {
          "name": "dataset_groups_permissions_dataset_group_id_idx",
          "columns": [
            {
              "expression": "dataset_group_id",
              "isExpression": false,
              "asc": true,
              "nulls": "last",
              "opclass": "uuid_ops"
            }
          ],
          "isUnique": false,
          "concurrently": false,
          "method": "btree",
          "with": {}
        },
        "dataset_groups_permissions_organization_id_idx": {
          "name": "dataset_groups_permissions_organization_id_idx",
          "columns": [
            {
              "expression": "organization_id",
              "isExpression": false,
              "asc": true,
              "nulls": "last",
              "opclass": "uuid_ops"
            }
          ],
          "isUnique": false,
          "concurrently": false,
          "method": "btree",
          "with": {}
        },
        "dataset_groups_permissions_permission_id_idx": {
          "name": "dataset_groups_permissions_permission_id_idx",
          "columns": [
            {
              "expression": "permission_id",
              "isExpression": false,
              "asc": true,
              "nulls": "last",
              "opclass": "uuid_ops"
            }
          ],
          "isUnique": false,
          "concurrently": false,
          "method": "btree",
          "with": {}
        }
      },
      "foreignKeys": {
        "dataset_groups_permissions_dataset_group_id_fkey": {
          "name": "dataset_groups_permissions_dataset_group_id_fkey",
          "tableFrom": "dataset_groups_permissions",
          "tableTo": "dataset_groups",
          "columnsFrom": ["dataset_group_id"],
          "columnsTo": ["id"],
          "onDelete": "no action",
          "onUpdate": "no action"
        },
        "dataset_groups_permissions_organization_id_fkey": {
          "name": "dataset_groups_permissions_organization_id_fkey",
          "tableFrom": "dataset_groups_permissions",
          "tableTo": "organizations",
          "columnsFrom": ["organization_id"],
          "columnsTo": ["id"],
          "onDelete": "no action",
          "onUpdate": "no action"
        }
      },
      "compositePrimaryKeys": {},
      "uniqueConstraints": {
        "unique_dataset_group_permission": {
          "name": "unique_dataset_group_permission",
          "nullsNotDistinct": false,
          "columns": ["dataset_group_id", "permission_id", "permission_type"]
        }
      },
      "policies": {},
      "checkConstraints": {},
      "isRLSEnabled": false
    },
    "public.dataset_permissions": {
      "name": "dataset_permissions",
      "schema": "",
      "columns": {
        "id": {
          "name": "id",
          "type": "uuid",
          "primaryKey": true,
          "notNull": true,
          "default": "gen_random_uuid()"
        },
        "organization_id": {
          "name": "organization_id",
          "type": "uuid",
          "primaryKey": false,
          "notNull": true
        },
        "dataset_id": {
          "name": "dataset_id",
          "type": "uuid",
          "primaryKey": false,
          "notNull": true
        },
        "permission_id": {
          "name": "permission_id",
          "type": "uuid",
          "primaryKey": false,
          "notNull": true
        },
        "permission_type": {
          "name": "permission_type",
          "type": "varchar",
          "primaryKey": false,
          "notNull": true
        },
        "created_at": {
          "name": "created_at",
          "type": "timestamp with time zone",
          "primaryKey": false,
          "notNull": true,
          "default": "now()"
        },
        "updated_at": {
          "name": "updated_at",
          "type": "timestamp with time zone",
          "primaryKey": false,
          "notNull": true,
          "default": "now()"
        },
        "deleted_at": {
          "name": "deleted_at",
          "type": "timestamp with time zone",
          "primaryKey": false,
          "notNull": false
        }
      },
      "indexes": {
        "dataset_permissions_dataset_id_idx": {
          "name": "dataset_permissions_dataset_id_idx",
          "columns": [
            {
              "expression": "dataset_id",
              "isExpression": false,
              "asc": true,
              "nulls": "last",
              "opclass": "uuid_ops"
            }
          ],
          "isUnique": false,
          "concurrently": false,
          "method": "btree",
          "with": {}
        },
        "dataset_permissions_deleted_at_idx": {
          "name": "dataset_permissions_deleted_at_idx",
          "columns": [
            {
              "expression": "deleted_at",
              "isExpression": false,
              "asc": true,
              "nulls": "last",
              "opclass": "timestamptz_ops"
            }
          ],
          "isUnique": false,
          "concurrently": false,
          "method": "btree",
          "with": {}
        },
        "dataset_permissions_organization_id_idx": {
          "name": "dataset_permissions_organization_id_idx",
          "columns": [
            {
              "expression": "organization_id",
              "isExpression": false,
              "asc": true,
              "nulls": "last",
              "opclass": "uuid_ops"
            }
          ],
          "isUnique": false,
          "concurrently": false,
          "method": "btree",
          "with": {}
        },
        "dataset_permissions_permission_lookup_idx": {
          "name": "dataset_permissions_permission_lookup_idx",
          "columns": [
            {
              "expression": "permission_id",
              "isExpression": false,
              "asc": true,
              "nulls": "last",
              "opclass": "uuid_ops"
            },
            {
              "expression": "permission_type",
              "isExpression": false,
              "asc": true,
              "nulls": "last",
              "opclass": "text_ops"
            }
          ],
          "isUnique": false,
          "concurrently": false,
          "method": "btree",
          "with": {}
        }
      },
      "foreignKeys": {
        "dataset_permissions_organization_id_fkey": {
          "name": "dataset_permissions_organization_id_fkey",
          "tableFrom": "dataset_permissions",
          "tableTo": "organizations",
          "columnsFrom": ["organization_id"],
          "columnsTo": ["id"],
          "onDelete": "cascade",
          "onUpdate": "no action"
        },
        "dataset_permissions_dataset_id_fkey": {
          "name": "dataset_permissions_dataset_id_fkey",
          "tableFrom": "dataset_permissions",
          "tableTo": "datasets",
          "columnsFrom": ["dataset_id"],
          "columnsTo": ["id"],
          "onDelete": "cascade",
          "onUpdate": "no action"
        }
      },
      "compositePrimaryKeys": {},
      "uniqueConstraints": {
        "dataset_permissions_dataset_id_permission_id_permission_typ_key": {
          "name": "dataset_permissions_dataset_id_permission_id_permission_typ_key",
          "nullsNotDistinct": false,
          "columns": ["dataset_id", "permission_id", "permission_type"]
        }
      },
      "policies": {
        "dataset_permissions_policy": {
          "name": "dataset_permissions_policy",
          "as": "PERMISSIVE",
          "for": "ALL",
          "to": ["authenticated"],
          "using": "true"
        }
      },
      "checkConstraints": {
        "dataset_permissions_permission_type_check": {
          "name": "dataset_permissions_permission_type_check",
          "value": "(permission_type)::text = ANY ((ARRAY['user'::character varying, 'dataset_group'::character varying, 'permission_group'::character varying])::text[])"
        }
      },
      "isRLSEnabled": false
    },
    "public.datasets": {
      "name": "datasets",
      "schema": "",
      "columns": {
        "id": {
          "name": "id",
          "type": "uuid",
          "primaryKey": true,
          "notNull": true,
          "default": "gen_random_uuid()"
        },
        "name": {
          "name": "name",
          "type": "text",
          "primaryKey": false,
          "notNull": true
        },
        "database_name": {
          "name": "database_name",
          "type": "text",
          "primaryKey": false,
          "notNull": true
        },
        "when_to_use": {
          "name": "when_to_use",
          "type": "text",
          "primaryKey": false,
          "notNull": false
        },
        "when_not_to_use": {
          "name": "when_not_to_use",
          "type": "text",
          "primaryKey": false,
          "notNull": false
        },
        "type": {
          "name": "type",
          "type": "dataset_type_enum",
          "typeSchema": "public",
          "primaryKey": false,
          "notNull": true
        },
        "definition": {
          "name": "definition",
          "type": "text",
          "primaryKey": false,
          "notNull": true
        },
        "schema": {
          "name": "schema",
          "type": "text",
          "primaryKey": false,
          "notNull": true
        },
        "enabled": {
          "name": "enabled",
          "type": "boolean",
          "primaryKey": false,
          "notNull": true,
          "default": false
        },
        "imported": {
          "name": "imported",
          "type": "boolean",
          "primaryKey": false,
          "notNull": true,
          "default": false
        },
        "data_source_id": {
          "name": "data_source_id",
          "type": "uuid",
          "primaryKey": false,
          "notNull": true
        },
        "organization_id": {
          "name": "organization_id",
          "type": "uuid",
          "primaryKey": false,
          "notNull": true
        },
        "created_by": {
          "name": "created_by",
          "type": "uuid",
          "primaryKey": false,
          "notNull": true
        },
        "updated_by": {
          "name": "updated_by",
          "type": "uuid",
          "primaryKey": false,
          "notNull": true
        },
        "created_at": {
          "name": "created_at",
          "type": "timestamp with time zone",
          "primaryKey": false,
          "notNull": true,
          "default": "now()"
        },
        "updated_at": {
          "name": "updated_at",
          "type": "timestamp with time zone",
          "primaryKey": false,
          "notNull": true,
          "default": "now()"
        },
        "deleted_at": {
          "name": "deleted_at",
          "type": "timestamp with time zone",
          "primaryKey": false,
          "notNull": false
        },
        "model": {
          "name": "model",
          "type": "text",
          "primaryKey": false,
          "notNull": false
        },
        "yml_file": {
          "name": "yml_file",
          "type": "text",
          "primaryKey": false,
          "notNull": false
        },
        "database_identifier": {
          "name": "database_identifier",
          "type": "text",
          "primaryKey": false,
          "notNull": false
        }
      },
      "indexes": {},
      "foreignKeys": {
        "datasets_data_source_id_fkey": {
          "name": "datasets_data_source_id_fkey",
          "tableFrom": "datasets",
          "tableTo": "data_sources",
          "columnsFrom": ["data_source_id"],
          "columnsTo": ["id"],
          "onDelete": "cascade",
          "onUpdate": "no action"
        },
        "datasets_organization_id_fkey": {
          "name": "datasets_organization_id_fkey",
          "tableFrom": "datasets",
          "tableTo": "organizations",
          "columnsFrom": ["organization_id"],
          "columnsTo": ["id"],
          "onDelete": "cascade",
          "onUpdate": "no action"
        },
        "datasets_created_by_fkey": {
          "name": "datasets_created_by_fkey",
          "tableFrom": "datasets",
          "tableTo": "users",
          "columnsFrom": ["created_by"],
          "columnsTo": ["id"],
          "onDelete": "no action",
          "onUpdate": "cascade"
        },
        "datasets_updated_by_fkey": {
          "name": "datasets_updated_by_fkey",
          "tableFrom": "datasets",
          "tableTo": "users",
          "columnsFrom": ["updated_by"],
          "columnsTo": ["id"],
          "onDelete": "no action",
          "onUpdate": "cascade"
        }
      },
      "compositePrimaryKeys": {},
      "uniqueConstraints": {
        "datasets_database_name_data_source_id_key": {
          "name": "datasets_database_name_data_source_id_key",
          "nullsNotDistinct": false,
          "columns": ["database_name", "data_source_id"]
        }
      },
      "policies": {},
      "checkConstraints": {},
      "isRLSEnabled": false
    },
    "public.datasets_to_dataset_groups": {
      "name": "datasets_to_dataset_groups",
      "schema": "",
      "columns": {
        "dataset_id": {
          "name": "dataset_id",
          "type": "uuid",
          "primaryKey": false,
          "notNull": true
        },
        "dataset_group_id": {
          "name": "dataset_group_id",
          "type": "uuid",
          "primaryKey": false,
          "notNull": true
        },
        "created_at": {
          "name": "created_at",
          "type": "timestamp with time zone",
          "primaryKey": false,
          "notNull": true,
          "default": "now()"
        },
        "updated_at": {
          "name": "updated_at",
          "type": "timestamp with time zone",
          "primaryKey": false,
          "notNull": true,
          "default": "now()"
        },
        "deleted_at": {
          "name": "deleted_at",
          "type": "timestamp with time zone",
          "primaryKey": false,
          "notNull": false
        }
      },
      "indexes": {
        "datasets_to_dataset_groups_dataset_group_id_idx": {
          "name": "datasets_to_dataset_groups_dataset_group_id_idx",
          "columns": [
            {
              "expression": "dataset_group_id",
              "isExpression": false,
              "asc": true,
              "nulls": "last",
              "opclass": "uuid_ops"
            }
          ],
          "isUnique": false,
          "concurrently": false,
          "method": "btree",
          "with": {}
        }
      },
      "foreignKeys": {
        "datasets_to_dataset_groups_dataset_id_fkey": {
          "name": "datasets_to_dataset_groups_dataset_id_fkey",
          "tableFrom": "datasets_to_dataset_groups",
          "tableTo": "datasets",
          "columnsFrom": ["dataset_id"],
          "columnsTo": ["id"],
          "onDelete": "cascade",
          "onUpdate": "no action"
        },
        "datasets_to_dataset_groups_dataset_group_id_fkey": {
          "name": "datasets_to_dataset_groups_dataset_group_id_fkey",
          "tableFrom": "datasets_to_dataset_groups",
          "tableTo": "dataset_groups",
          "columnsFrom": ["dataset_group_id"],
          "columnsTo": ["id"],
          "onDelete": "cascade",
          "onUpdate": "no action"
        }
      },
      "compositePrimaryKeys": {
        "datasets_to_dataset_groups_pkey": {
          "name": "datasets_to_dataset_groups_pkey",
          "columns": ["dataset_id", "dataset_group_id"]
        }
      },
      "uniqueConstraints": {},
      "policies": {
        "datasets_to_dataset_groups_policy": {
          "name": "datasets_to_dataset_groups_policy",
          "as": "PERMISSIVE",
          "for": "ALL",
          "to": ["authenticated"],
          "using": "true"
        }
      },
      "checkConstraints": {},
      "isRLSEnabled": false
    },
    "public.datasets_to_permission_groups": {
      "name": "datasets_to_permission_groups",
      "schema": "",
      "columns": {
        "dataset_id": {
          "name": "dataset_id",
          "type": "uuid",
          "primaryKey": false,
          "notNull": true
        },
        "permission_group_id": {
          "name": "permission_group_id",
          "type": "uuid",
          "primaryKey": false,
          "notNull": true
        },
        "created_at": {
          "name": "created_at",
          "type": "timestamp with time zone",
          "primaryKey": false,
          "notNull": true,
          "default": "now()"
        },
        "updated_at": {
          "name": "updated_at",
          "type": "timestamp with time zone",
          "primaryKey": false,
          "notNull": true,
          "default": "now()"
        },
        "deleted_at": {
          "name": "deleted_at",
          "type": "timestamp with time zone",
          "primaryKey": false,
          "notNull": false
        }
      },
      "indexes": {},
      "foreignKeys": {
        "datasets_to_permission_groups_dataset_id_fkey": {
          "name": "datasets_to_permission_groups_dataset_id_fkey",
          "tableFrom": "datasets_to_permission_groups",
          "tableTo": "datasets",
          "columnsFrom": ["dataset_id"],
          "columnsTo": ["id"],
          "onDelete": "cascade",
          "onUpdate": "no action"
        },
        "datasets_to_permission_groups_permission_group_id_fkey": {
          "name": "datasets_to_permission_groups_permission_group_id_fkey",
          "tableFrom": "datasets_to_permission_groups",
          "tableTo": "permission_groups",
          "columnsFrom": ["permission_group_id"],
          "columnsTo": ["id"],
          "onDelete": "cascade",
          "onUpdate": "no action"
        }
      },
      "compositePrimaryKeys": {
        "datasets_to_permission_groups_pkey": {
          "name": "datasets_to_permission_groups_pkey",
          "columns": ["dataset_id", "permission_group_id"]
        }
      },
      "uniqueConstraints": {},
      "policies": {
        "datasets_to_permission_groups_policy": {
          "name": "datasets_to_permission_groups_policy",
          "as": "PERMISSIVE",
          "for": "ALL",
          "to": ["authenticated"],
          "using": "true"
        }
      },
      "checkConstraints": {},
      "isRLSEnabled": false
    },
    "public.__diesel_schema_migrations": {
      "name": "__diesel_schema_migrations",
      "schema": "",
      "columns": {
        "version": {
          "name": "version",
          "type": "varchar(50)",
          "primaryKey": true,
          "notNull": true
        },
        "run_on": {
          "name": "run_on",
          "type": "timestamp",
          "primaryKey": false,
          "notNull": true,
          "default": "CURRENT_TIMESTAMP"
        }
      },
      "indexes": {},
      "foreignKeys": {},
      "compositePrimaryKeys": {},
      "uniqueConstraints": {},
      "policies": {
        "diesel_schema_migrations_policy": {
          "name": "diesel_schema_migrations_policy",
          "as": "PERMISSIVE",
          "for": "ALL",
          "to": ["authenticated"],
          "using": "true"
        }
      },
      "checkConstraints": {},
      "isRLSEnabled": false
    },
    "public.entity_relationship": {
      "name": "entity_relationship",
      "schema": "",
      "columns": {
        "primary_dataset_id": {
          "name": "primary_dataset_id",
          "type": "uuid",
          "primaryKey": false,
          "notNull": true
        },
        "foreign_dataset_id": {
          "name": "foreign_dataset_id",
          "type": "uuid",
          "primaryKey": false,
          "notNull": true
        },
        "relationship_type": {
          "name": "relationship_type",
          "type": "text",
          "primaryKey": false,
          "notNull": true
        },
        "created_at": {
          "name": "created_at",
          "type": "timestamp with time zone",
          "primaryKey": false,
          "notNull": true,
          "default": "now()"
        }
      },
      "indexes": {},
      "foreignKeys": {},
      "compositePrimaryKeys": {
        "entity_relationship_pkey": {
          "name": "entity_relationship_pkey",
          "columns": ["primary_dataset_id", "foreign_dataset_id"]
        }
      },
      "uniqueConstraints": {},
      "policies": {},
      "checkConstraints": {},
      "isRLSEnabled": false
    },
    "public.messages": {
      "name": "messages",
      "schema": "",
      "columns": {
        "id": {
          "name": "id",
          "type": "uuid",
          "primaryKey": true,
          "notNull": true,
          "default": "gen_random_uuid()"
        },
        "request_message": {
          "name": "request_message",
          "type": "text",
          "primaryKey": false,
          "notNull": false
        },
        "response_messages": {
          "name": "response_messages",
          "type": "jsonb",
          "primaryKey": false,
          "notNull": true
        },
        "reasoning": {
          "name": "reasoning",
          "type": "jsonb",
          "primaryKey": false,
          "notNull": true
        },
        "title": {
          "name": "title",
          "type": "text",
          "primaryKey": false,
          "notNull": true
        },
        "raw_llm_messages": {
          "name": "raw_llm_messages",
          "type": "jsonb",
          "primaryKey": false,
          "notNull": true
        },
        "final_reasoning_message": {
          "name": "final_reasoning_message",
          "type": "text",
          "primaryKey": false,
          "notNull": false
        },
        "chat_id": {
          "name": "chat_id",
          "type": "uuid",
          "primaryKey": false,
          "notNull": true
        },
        "created_at": {
          "name": "created_at",
          "type": "timestamp with time zone",
          "primaryKey": false,
          "notNull": true,
          "default": "now()"
        },
        "updated_at": {
          "name": "updated_at",
          "type": "timestamp with time zone",
          "primaryKey": false,
          "notNull": true,
          "default": "now()"
        },
        "deleted_at": {
          "name": "deleted_at",
          "type": "timestamp with time zone",
          "primaryKey": false,
          "notNull": false
        },
        "created_by": {
          "name": "created_by",
          "type": "uuid",
          "primaryKey": false,
          "notNull": true
        },
        "feedback": {
          "name": "feedback",
          "type": "text",
          "primaryKey": false,
          "notNull": false
        },
        "is_completed": {
          "name": "is_completed",
          "type": "boolean",
          "primaryKey": false,
          "notNull": true,
          "default": false
        },
        "post_processing_message": {
          "name": "post_processing_message",
          "type": "jsonb",
          "primaryKey": false,
          "notNull": false
        },
        "trigger_run_id": {
          "name": "trigger_run_id",
          "type": "text",
          "primaryKey": false,
          "notNull": false
        }
      },
      "indexes": {
        "messages_chat_id_idx": {
          "name": "messages_chat_id_idx",
          "columns": [
            {
              "expression": "chat_id",
              "isExpression": false,
              "asc": true,
              "nulls": "last",
              "opclass": "uuid_ops"
            }
          ],
          "isUnique": false,
          "concurrently": false,
          "method": "btree",
          "with": {}
        },
        "messages_created_at_idx": {
          "name": "messages_created_at_idx",
          "columns": [
            {
              "expression": "created_at",
              "isExpression": false,
              "asc": true,
              "nulls": "last",
              "opclass": "timestamptz_ops"
            }
          ],
          "isUnique": false,
          "concurrently": false,
          "method": "btree",
          "with": {}
        },
        "messages_created_by_idx": {
          "name": "messages_created_by_idx",
          "columns": [
            {
              "expression": "created_by",
              "isExpression": false,
              "asc": true,
              "nulls": "last",
              "opclass": "uuid_ops"
            }
          ],
          "isUnique": false,
          "concurrently": false,
          "method": "btree",
          "with": {}
        }
      },
      "foreignKeys": {
        "messages_chat_id_fkey": {
          "name": "messages_chat_id_fkey",
          "tableFrom": "messages",
          "tableTo": "chats",
          "columnsFrom": ["chat_id"],
          "columnsTo": ["id"],
          "onDelete": "no action",
          "onUpdate": "no action"
        },
        "messages_created_by_fkey": {
          "name": "messages_created_by_fkey",
          "tableFrom": "messages",
          "tableTo": "users",
          "columnsFrom": ["created_by"],
          "columnsTo": ["id"],
          "onDelete": "no action",
          "onUpdate": "cascade"
        }
      },
      "compositePrimaryKeys": {},
      "uniqueConstraints": {},
      "policies": {},
      "checkConstraints": {},
      "isRLSEnabled": false
    },
    "public.messages_deprecated": {
      "name": "messages_deprecated",
      "schema": "",
      "columns": {
        "id": {
          "name": "id",
          "type": "uuid",
          "primaryKey": true,
          "notNull": true,
          "default": "gen_random_uuid()"
        },
        "thread_id": {
          "name": "thread_id",
          "type": "uuid",
          "primaryKey": false,
          "notNull": true
        },
        "sent_by": {
          "name": "sent_by",
          "type": "uuid",
          "primaryKey": false,
          "notNull": true
        },
        "message": {
          "name": "message",
          "type": "text",
          "primaryKey": false,
          "notNull": true
        },
        "responses": {
          "name": "responses",
          "type": "jsonb",
          "primaryKey": false,
          "notNull": false
        },
        "code": {
          "name": "code",
          "type": "text",
          "primaryKey": false,
          "notNull": false
        },
        "context": {
          "name": "context",
          "type": "jsonb",
          "primaryKey": false,
          "notNull": false
        },
        "title": {
          "name": "title",
          "type": "text",
          "primaryKey": false,
          "notNull": false
        },
        "feedback": {
          "name": "feedback",
          "type": "message_feedback_enum",
          "typeSchema": "public",
          "primaryKey": false,
          "notNull": false
        },
        "verification": {
          "name": "verification",
          "type": "verification_enum",
          "typeSchema": "public",
          "primaryKey": false,
          "notNull": true,
          "default": "'notRequested'"
        },
        "dataset_id": {
          "name": "dataset_id",
          "type": "uuid",
          "primaryKey": false,
          "notNull": false
        },
        "chart_config": {
          "name": "chart_config",
          "type": "jsonb",
          "primaryKey": false,
          "notNull": false,
          "default": "'{}'::jsonb"
        },
        "chart_recommendations": {
          "name": "chart_recommendations",
          "type": "jsonb",
          "primaryKey": false,
          "notNull": false,
          "default": "'{}'::jsonb"
        },
        "time_frame": {
          "name": "time_frame",
          "type": "text",
          "primaryKey": false,
          "notNull": false
        },
        "data_metadata": {
          "name": "data_metadata",
          "type": "jsonb",
          "primaryKey": false,
          "notNull": false
        },
        "draft_session_id": {
          "name": "draft_session_id",
          "type": "uuid",
          "primaryKey": false,
          "notNull": false
        },
        "created_at": {
          "name": "created_at",
          "type": "timestamp with time zone",
          "primaryKey": false,
          "notNull": true,
          "default": "now()"
        },
        "updated_at": {
          "name": "updated_at",
          "type": "timestamp with time zone",
          "primaryKey": false,
          "notNull": true,
          "default": "now()"
        },
        "deleted_at": {
          "name": "deleted_at",
          "type": "timestamp with time zone",
          "primaryKey": false,
          "notNull": false
        },
        "draft_state": {
          "name": "draft_state",
          "type": "jsonb",
          "primaryKey": false,
          "notNull": false
        },
        "summary_question": {
          "name": "summary_question",
          "type": "text",
          "primaryKey": false,
          "notNull": false
        },
        "sql_evaluation_id": {
          "name": "sql_evaluation_id",
          "type": "uuid",
          "primaryKey": false,
          "notNull": false
        }
      },
      "indexes": {},
      "foreignKeys": {
        "messages_sent_by_fkey": {
          "name": "messages_sent_by_fkey",
          "tableFrom": "messages_deprecated",
          "tableTo": "users",
          "columnsFrom": ["sent_by"],
          "columnsTo": ["id"],
          "onDelete": "no action",
          "onUpdate": "cascade"
        },
        "messages_dataset_id_fkey": {
          "name": "messages_dataset_id_fkey",
          "tableFrom": "messages_deprecated",
          "tableTo": "datasets",
          "columnsFrom": ["dataset_id"],
          "columnsTo": ["id"],
          "onDelete": "cascade",
          "onUpdate": "no action"
        },
        "messages_deprecated_sent_by_fkey": {
          "name": "messages_deprecated_sent_by_fkey",
          "tableFrom": "messages_deprecated",
          "tableTo": "users",
          "columnsFrom": ["sent_by"],
          "columnsTo": ["id"],
          "onDelete": "no action",
          "onUpdate": "cascade"
        }
      },
      "compositePrimaryKeys": {},
      "uniqueConstraints": {},
      "policies": {},
      "checkConstraints": {},
      "isRLSEnabled": false
    },
    "public.messages_to_files": {
      "name": "messages_to_files",
      "schema": "",
      "columns": {
        "id": {
          "name": "id",
          "type": "uuid",
          "primaryKey": true,
          "notNull": true
        },
        "message_id": {
          "name": "message_id",
          "type": "uuid",
          "primaryKey": false,
          "notNull": true
        },
        "file_id": {
          "name": "file_id",
          "type": "uuid",
          "primaryKey": false,
          "notNull": true
        },
        "created_at": {
          "name": "created_at",
          "type": "timestamp with time zone",
          "primaryKey": false,
          "notNull": true,
          "default": "CURRENT_TIMESTAMP"
        },
        "updated_at": {
          "name": "updated_at",
          "type": "timestamp with time zone",
          "primaryKey": false,
          "notNull": true,
          "default": "CURRENT_TIMESTAMP"
        },
        "deleted_at": {
          "name": "deleted_at",
          "type": "timestamp with time zone",
          "primaryKey": false,
          "notNull": false
        },
        "is_duplicate": {
          "name": "is_duplicate",
          "type": "boolean",
          "primaryKey": false,
          "notNull": true,
          "default": false
        },
        "version_number": {
          "name": "version_number",
          "type": "integer",
          "primaryKey": false,
          "notNull": true,
          "default": 1
        }
      },
      "indexes": {
        "messages_files_file_id_idx": {
          "name": "messages_files_file_id_idx",
          "columns": [
            {
              "expression": "file_id",
              "isExpression": false,
              "asc": true,
              "nulls": "last",
              "opclass": "uuid_ops"
            }
          ],
          "isUnique": false,
          "concurrently": false,
          "method": "btree",
          "with": {}
        },
        "messages_files_message_id_idx": {
          "name": "messages_files_message_id_idx",
          "columns": [
            {
              "expression": "message_id",
              "isExpression": false,
              "asc": true,
              "nulls": "last",
              "opclass": "uuid_ops"
            }
          ],
          "isUnique": false,
          "concurrently": false,
          "method": "btree",
          "with": {}
        }
      },
      "foreignKeys": {
        "messages_to_files_message_id_fkey": {
          "name": "messages_to_files_message_id_fkey",
          "tableFrom": "messages_to_files",
          "tableTo": "messages",
          "columnsFrom": ["message_id"],
          "columnsTo": ["id"],
          "onDelete": "no action",
          "onUpdate": "no action"
        }
      },
      "compositePrimaryKeys": {},
      "uniqueConstraints": {
        "messages_to_files_message_id_file_id_key": {
          "name": "messages_to_files_message_id_file_id_key",
          "nullsNotDistinct": false,
          "columns": ["message_id", "file_id"]
        }
      },
      "policies": {},
      "checkConstraints": {},
      "isRLSEnabled": false
    },
    "public.messages_to_slack_messages": {
      "name": "messages_to_slack_messages",
      "schema": "",
      "columns": {
        "message_id": {
          "name": "message_id",
          "type": "uuid",
          "primaryKey": false,
          "notNull": true
        },
        "slack_message_id": {
          "name": "slack_message_id",
          "type": "uuid",
          "primaryKey": false,
          "notNull": true
        },
        "created_at": {
          "name": "created_at",
          "type": "timestamp with time zone",
          "primaryKey": false,
          "notNull": true,
          "default": "now()"
        },
        "updated_at": {
          "name": "updated_at",
          "type": "timestamp with time zone",
          "primaryKey": false,
          "notNull": true,
          "default": "now()"
        },
        "deleted_at": {
          "name": "deleted_at",
          "type": "timestamp with time zone",
          "primaryKey": false,
          "notNull": false
        }
      },
      "indexes": {
        "messages_to_slack_messages_message_id_idx": {
          "name": "messages_to_slack_messages_message_id_idx",
          "columns": [
            {
              "expression": "message_id",
              "isExpression": false,
              "asc": true,
              "nulls": "last",
              "opclass": "uuid_ops"
            }
          ],
          "isUnique": false,
          "concurrently": false,
          "method": "btree",
          "with": {}
        },
        "messages_to_slack_messages_slack_message_id_idx": {
          "name": "messages_to_slack_messages_slack_message_id_idx",
          "columns": [
            {
              "expression": "slack_message_id",
              "isExpression": false,
              "asc": true,
              "nulls": "last",
              "opclass": "uuid_ops"
            }
          ],
          "isUnique": false,
          "concurrently": false,
          "method": "btree",
          "with": {}
        }
      },
      "foreignKeys": {
        "messages_to_slack_messages_message_id_fkey": {
          "name": "messages_to_slack_messages_message_id_fkey",
          "tableFrom": "messages_to_slack_messages",
          "tableTo": "messages",
          "columnsFrom": ["message_id"],
          "columnsTo": ["id"],
          "onDelete": "cascade",
          "onUpdate": "no action"
        },
        "messages_to_slack_messages_slack_message_id_fkey": {
          "name": "messages_to_slack_messages_slack_message_id_fkey",
          "tableFrom": "messages_to_slack_messages",
          "tableTo": "slack_message_tracking",
          "columnsFrom": ["slack_message_id"],
          "columnsTo": ["id"],
          "onDelete": "cascade",
          "onUpdate": "no action"
        }
      },
      "compositePrimaryKeys": {
        "messages_to_slack_messages_pkey": {
          "name": "messages_to_slack_messages_pkey",
          "columns": ["message_id", "slack_message_id"]
        }
      },
      "uniqueConstraints": {},
      "policies": {},
      "checkConstraints": {},
      "isRLSEnabled": false
    },
    "public.metric_files": {
      "name": "metric_files",
      "schema": "",
      "columns": {
        "id": {
          "name": "id",
          "type": "uuid",
          "primaryKey": true,
          "notNull": true,
          "default": "gen_random_uuid()"
        },
        "name": {
          "name": "name",
          "type": "varchar",
          "primaryKey": false,
          "notNull": true
        },
        "file_name": {
          "name": "file_name",
          "type": "varchar",
          "primaryKey": false,
          "notNull": true
        },
        "content": {
          "name": "content",
          "type": "jsonb",
          "primaryKey": false,
          "notNull": true
        },
        "verification": {
          "name": "verification",
          "type": "verification_enum",
          "typeSchema": "public",
          "primaryKey": false,
          "notNull": true,
          "default": "'notRequested'"
        },
        "evaluation_obj": {
          "name": "evaluation_obj",
          "type": "jsonb",
          "primaryKey": false,
          "notNull": false
        },
        "evaluation_summary": {
          "name": "evaluation_summary",
          "type": "text",
          "primaryKey": false,
          "notNull": false
        },
        "evaluation_score": {
          "name": "evaluation_score",
          "type": "double precision",
          "primaryKey": false,
          "notNull": false
        },
        "organization_id": {
          "name": "organization_id",
          "type": "uuid",
          "primaryKey": false,
          "notNull": true
        },
        "created_by": {
          "name": "created_by",
          "type": "uuid",
          "primaryKey": false,
          "notNull": true
        },
        "created_at": {
          "name": "created_at",
          "type": "timestamp with time zone",
          "primaryKey": false,
          "notNull": true,
          "default": "CURRENT_TIMESTAMP"
        },
        "updated_at": {
          "name": "updated_at",
          "type": "timestamp with time zone",
          "primaryKey": false,
          "notNull": true,
          "default": "CURRENT_TIMESTAMP"
        },
        "deleted_at": {
          "name": "deleted_at",
          "type": "timestamp with time zone",
          "primaryKey": false,
          "notNull": false
        },
        "publicly_accessible": {
          "name": "publicly_accessible",
          "type": "boolean",
          "primaryKey": false,
          "notNull": true,
          "default": false
        },
        "publicly_enabled_by": {
          "name": "publicly_enabled_by",
          "type": "uuid",
          "primaryKey": false,
          "notNull": false
        },
        "public_expiry_date": {
          "name": "public_expiry_date",
          "type": "timestamp with time zone",
          "primaryKey": false,
          "notNull": false
        },
        "version_history": {
          "name": "version_history",
          "type": "jsonb",
          "primaryKey": false,
          "notNull": true,
          "default": "'{}'::jsonb"
        },
        "data_metadata": {
          "name": "data_metadata",
          "type": "jsonb",
          "primaryKey": false,
          "notNull": false
        },
        "public_password": {
          "name": "public_password",
          "type": "text",
          "primaryKey": false,
          "notNull": false
        },
        "data_source_id": {
          "name": "data_source_id",
          "type": "uuid",
          "primaryKey": false,
          "notNull": true
        },
        "workspace_sharing": {
          "name": "workspace_sharing",
          "type": "workspace_sharing_enum",
          "typeSchema": "public",
          "primaryKey": false,
          "notNull": true,
          "default": "'none'"
        },
        "workspace_sharing_enabled_by": {
          "name": "workspace_sharing_enabled_by",
          "type": "uuid",
          "primaryKey": false,
          "notNull": false
        },
        "workspace_sharing_enabled_at": {
          "name": "workspace_sharing_enabled_at",
          "type": "timestamp with time zone",
          "primaryKey": false,
          "notNull": false
        }
      },
      "indexes": {
        "metric_files_created_by_idx": {
          "name": "metric_files_created_by_idx",
          "columns": [
            {
              "expression": "created_by",
              "isExpression": false,
              "asc": true,
              "nulls": "last",
              "opclass": "uuid_ops"
            }
          ],
          "isUnique": false,
          "concurrently": false,
          "method": "btree",
          "with": {}
        },
        "metric_files_data_metadata_idx": {
          "name": "metric_files_data_metadata_idx",
          "columns": [
            {
              "expression": "data_metadata",
              "isExpression": false,
              "asc": true,
              "nulls": "last",
              "opclass": "jsonb_ops"
            }
          ],
          "isUnique": false,
          "concurrently": false,
          "method": "gin",
          "with": {}
        },
        "metric_files_deleted_at_idx": {
          "name": "metric_files_deleted_at_idx",
          "columns": [
            {
              "expression": "deleted_at",
              "isExpression": false,
              "asc": true,
              "nulls": "last",
              "opclass": "timestamptz_ops"
            }
          ],
          "isUnique": false,
          "concurrently": false,
          "method": "btree",
          "with": {}
        },
        "metric_files_organization_id_idx": {
          "name": "metric_files_organization_id_idx",
          "columns": [
            {
              "expression": "organization_id",
              "isExpression": false,
              "asc": true,
              "nulls": "last",
              "opclass": "uuid_ops"
            }
          ],
          "isUnique": false,
          "concurrently": false,
          "method": "btree",
          "with": {}
        }
      },
      "foreignKeys": {
        "metric_files_created_by_fkey": {
          "name": "metric_files_created_by_fkey",
          "tableFrom": "metric_files",
          "tableTo": "users",
          "columnsFrom": ["created_by"],
          "columnsTo": ["id"],
          "onDelete": "no action",
          "onUpdate": "cascade"
        },
        "metric_files_publicly_enabled_by_fkey": {
          "name": "metric_files_publicly_enabled_by_fkey",
          "tableFrom": "metric_files",
          "tableTo": "users",
          "columnsFrom": ["publicly_enabled_by"],
          "columnsTo": ["id"],
          "onDelete": "no action",
          "onUpdate": "cascade"
        },
        "fk_data_source": {
          "name": "fk_data_source",
          "tableFrom": "metric_files",
          "tableTo": "data_sources",
          "columnsFrom": ["data_source_id"],
          "columnsTo": ["id"],
          "onDelete": "no action",
          "onUpdate": "no action"
        },
        "metric_files_workspace_sharing_enabled_by_fkey": {
          "name": "metric_files_workspace_sharing_enabled_by_fkey",
          "tableFrom": "metric_files",
          "tableTo": "users",
          "columnsFrom": [
            "workspace_sharing_enabled_by"
          ],
          "columnsTo": [
            "id"
          ],
          "onDelete": "no action",
          "onUpdate": "cascade"
        }
      },
      "compositePrimaryKeys": {},
      "uniqueConstraints": {},
      "policies": {},
      "checkConstraints": {},
      "isRLSEnabled": false
    },
    "public.metric_files_to_dashboard_files": {
      "name": "metric_files_to_dashboard_files",
      "schema": "",
      "columns": {
        "metric_file_id": {
          "name": "metric_file_id",
          "type": "uuid",
          "primaryKey": false,
          "notNull": true
        },
        "dashboard_file_id": {
          "name": "dashboard_file_id",
          "type": "uuid",
          "primaryKey": false,
          "notNull": true
        },
        "created_at": {
          "name": "created_at",
          "type": "timestamp with time zone",
          "primaryKey": false,
          "notNull": true,
          "default": "CURRENT_TIMESTAMP"
        },
        "updated_at": {
          "name": "updated_at",
          "type": "timestamp with time zone",
          "primaryKey": false,
          "notNull": true,
          "default": "CURRENT_TIMESTAMP"
        },
        "deleted_at": {
          "name": "deleted_at",
          "type": "timestamp with time zone",
          "primaryKey": false,
          "notNull": false
        },
        "created_by": {
          "name": "created_by",
          "type": "uuid",
          "primaryKey": false,
          "notNull": true
        }
      },
      "indexes": {
        "metric_files_to_dashboard_files_dashboard_id_idx": {
          "name": "metric_files_to_dashboard_files_dashboard_id_idx",
          "columns": [
            {
              "expression": "dashboard_file_id",
              "isExpression": false,
              "asc": true,
              "nulls": "last",
              "opclass": "uuid_ops"
            }
          ],
          "isUnique": false,
          "concurrently": false,
          "method": "btree",
          "with": {}
        },
        "metric_files_to_dashboard_files_deleted_at_idx": {
          "name": "metric_files_to_dashboard_files_deleted_at_idx",
          "columns": [
            {
              "expression": "deleted_at",
              "isExpression": false,
              "asc": true,
              "nulls": "last",
              "opclass": "timestamptz_ops"
            }
          ],
          "isUnique": false,
          "concurrently": false,
          "method": "btree",
          "with": {}
        },
        "metric_files_to_dashboard_files_metric_id_idx": {
          "name": "metric_files_to_dashboard_files_metric_id_idx",
          "columns": [
            {
              "expression": "metric_file_id",
              "isExpression": false,
              "asc": true,
              "nulls": "last",
              "opclass": "uuid_ops"
            }
          ],
          "isUnique": false,
          "concurrently": false,
          "method": "btree",
          "with": {}
        }
      },
      "foreignKeys": {
        "metric_files_to_dashboard_files_metric_file_id_fkey": {
          "name": "metric_files_to_dashboard_files_metric_file_id_fkey",
          "tableFrom": "metric_files_to_dashboard_files",
          "tableTo": "metric_files",
          "columnsFrom": ["metric_file_id"],
          "columnsTo": ["id"],
          "onDelete": "no action",
          "onUpdate": "no action"
        },
        "metric_files_to_dashboard_files_dashboard_file_id_fkey": {
          "name": "metric_files_to_dashboard_files_dashboard_file_id_fkey",
          "tableFrom": "metric_files_to_dashboard_files",
          "tableTo": "dashboard_files",
          "columnsFrom": ["dashboard_file_id"],
          "columnsTo": ["id"],
          "onDelete": "no action",
          "onUpdate": "no action"
        },
        "metric_files_to_dashboard_files_created_by_fkey": {
          "name": "metric_files_to_dashboard_files_created_by_fkey",
          "tableFrom": "metric_files_to_dashboard_files",
          "tableTo": "users",
          "columnsFrom": ["created_by"],
          "columnsTo": ["id"],
          "onDelete": "no action",
          "onUpdate": "cascade"
        }
      },
      "compositePrimaryKeys": {
        "metric_files_to_dashboard_files_pkey": {
          "name": "metric_files_to_dashboard_files_pkey",
          "columns": ["metric_file_id", "dashboard_file_id"]
        }
      },
      "uniqueConstraints": {},
      "policies": {},
      "checkConstraints": {},
      "isRLSEnabled": false
    },
    "public.metric_files_to_datasets": {
      "name": "metric_files_to_datasets",
      "schema": "",
      "columns": {
        "metric_file_id": {
          "name": "metric_file_id",
          "type": "uuid",
          "primaryKey": false,
          "notNull": true
        },
        "dataset_id": {
          "name": "dataset_id",
          "type": "uuid",
          "primaryKey": false,
          "notNull": true
        },
        "metric_version_number": {
          "name": "metric_version_number",
          "type": "integer",
          "primaryKey": false,
          "notNull": true
        },
        "created_at": {
          "name": "created_at",
          "type": "timestamp with time zone",
          "primaryKey": false,
          "notNull": true,
          "default": "now()"
        }
      },
      "indexes": {},
      "foreignKeys": {
        "fk_metric_file": {
          "name": "fk_metric_file",
          "tableFrom": "metric_files_to_datasets",
          "tableTo": "metric_files",
          "columnsFrom": ["metric_file_id"],
          "columnsTo": ["id"],
          "onDelete": "cascade",
          "onUpdate": "no action"
        },
        "fk_dataset": {
          "name": "fk_dataset",
          "tableFrom": "metric_files_to_datasets",
          "tableTo": "datasets",
          "columnsFrom": ["dataset_id"],
          "columnsTo": ["id"],
          "onDelete": "cascade",
          "onUpdate": "no action"
        }
      },
      "compositePrimaryKeys": {
        "metric_files_to_datasets_pkey": {
          "name": "metric_files_to_datasets_pkey",
          "columns": ["metric_file_id", "dataset_id", "metric_version_number"]
        }
      },
      "uniqueConstraints": {},
      "policies": {},
      "checkConstraints": {},
      "isRLSEnabled": false
    },
    "public.organizations": {
      "name": "organizations",
      "schema": "",
      "columns": {
        "id": {
          "name": "id",
          "type": "uuid",
          "primaryKey": true,
          "notNull": true,
          "default": "gen_random_uuid()"
        },
        "name": {
          "name": "name",
          "type": "text",
          "primaryKey": false,
          "notNull": true
        },
        "domain": {
          "name": "domain",
          "type": "text",
          "primaryKey": false,
          "notNull": false
        },
        "created_at": {
          "name": "created_at",
          "type": "timestamp with time zone",
          "primaryKey": false,
          "notNull": true,
          "default": "now()"
        },
        "updated_at": {
          "name": "updated_at",
          "type": "timestamp with time zone",
          "primaryKey": false,
          "notNull": true,
          "default": "now()"
        },
        "deleted_at": {
          "name": "deleted_at",
          "type": "timestamp with time zone",
          "primaryKey": false,
          "notNull": false
        },
        "payment_required": {
          "name": "payment_required",
          "type": "boolean",
          "primaryKey": false,
          "notNull": true,
          "default": false
        },
        "domains": {
          "name": "domains",
          "type": "text[]",
          "primaryKey": false,
          "notNull": false
        },
        "restrict_new_user_invitations": {
          "name": "restrict_new_user_invitations",
          "type": "boolean",
          "primaryKey": false,
          "notNull": true,
          "default": false
        },
        "default_role": {
          "name": "default_role",
          "type": "user_organization_role_enum",
          "typeSchema": "public",
          "primaryKey": false,
          "notNull": true,
          "default": "'restricted_querier'"
<<<<<<< HEAD
=======
        },
        "organization_color_palettes": {
          "name": "organization_color_palettes",
          "type": "jsonb",
          "primaryKey": false,
          "notNull": true,
          "default": "'{\"selectedId\": null, \"palettes\": []}'"
>>>>>>> 70a5fd6e
        }
      },
      "indexes": {},
      "foreignKeys": {},
      "compositePrimaryKeys": {},
      "uniqueConstraints": {
        "organizations_name_key": {
          "name": "organizations_name_key",
          "nullsNotDistinct": false,
          "columns": ["name"]
        }
      },
      "policies": {},
      "checkConstraints": {},
      "isRLSEnabled": false
    },
    "public.permission_groups": {
      "name": "permission_groups",
      "schema": "",
      "columns": {
        "id": {
          "name": "id",
          "type": "uuid",
          "primaryKey": true,
          "notNull": true,
          "default": "gen_random_uuid()"
        },
        "name": {
          "name": "name",
          "type": "text",
          "primaryKey": false,
          "notNull": true
        },
        "organization_id": {
          "name": "organization_id",
          "type": "uuid",
          "primaryKey": false,
          "notNull": true
        },
        "created_by": {
          "name": "created_by",
          "type": "uuid",
          "primaryKey": false,
          "notNull": true
        },
        "updated_by": {
          "name": "updated_by",
          "type": "uuid",
          "primaryKey": false,
          "notNull": true
        },
        "created_at": {
          "name": "created_at",
          "type": "timestamp with time zone",
          "primaryKey": false,
          "notNull": true,
          "default": "now()"
        },
        "updated_at": {
          "name": "updated_at",
          "type": "timestamp with time zone",
          "primaryKey": false,
          "notNull": true,
          "default": "now()"
        },
        "deleted_at": {
          "name": "deleted_at",
          "type": "timestamp with time zone",
          "primaryKey": false,
          "notNull": false
        }
      },
      "indexes": {},
      "foreignKeys": {
        "permission_groups_organization_id_fkey": {
          "name": "permission_groups_organization_id_fkey",
          "tableFrom": "permission_groups",
          "tableTo": "organizations",
          "columnsFrom": ["organization_id"],
          "columnsTo": ["id"],
          "onDelete": "cascade",
          "onUpdate": "no action"
        },
        "permission_groups_created_by_fkey": {
          "name": "permission_groups_created_by_fkey",
          "tableFrom": "permission_groups",
          "tableTo": "users",
          "columnsFrom": ["created_by"],
          "columnsTo": ["id"],
          "onDelete": "no action",
          "onUpdate": "cascade"
        },
        "permission_groups_updated_by_fkey": {
          "name": "permission_groups_updated_by_fkey",
          "tableFrom": "permission_groups",
          "tableTo": "users",
          "columnsFrom": ["updated_by"],
          "columnsTo": ["id"],
          "onDelete": "no action",
          "onUpdate": "cascade"
        }
      },
      "compositePrimaryKeys": {},
      "uniqueConstraints": {},
      "policies": {},
      "checkConstraints": {},
      "isRLSEnabled": false
    },
    "public.permission_groups_to_identities": {
      "name": "permission_groups_to_identities",
      "schema": "",
      "columns": {
        "permission_group_id": {
          "name": "permission_group_id",
          "type": "uuid",
          "primaryKey": false,
          "notNull": true
        },
        "identity_id": {
          "name": "identity_id",
          "type": "uuid",
          "primaryKey": false,
          "notNull": true
        },
        "identity_type": {
          "name": "identity_type",
          "type": "identity_type_enum",
          "typeSchema": "public",
          "primaryKey": false,
          "notNull": true
        },
        "created_at": {
          "name": "created_at",
          "type": "timestamp with time zone",
          "primaryKey": false,
          "notNull": true,
          "default": "now()"
        },
        "updated_at": {
          "name": "updated_at",
          "type": "timestamp with time zone",
          "primaryKey": false,
          "notNull": true,
          "default": "now()"
        },
        "deleted_at": {
          "name": "deleted_at",
          "type": "timestamp with time zone",
          "primaryKey": false,
          "notNull": false
        },
        "created_by": {
          "name": "created_by",
          "type": "uuid",
          "primaryKey": false,
          "notNull": true
        },
        "updated_by": {
          "name": "updated_by",
          "type": "uuid",
          "primaryKey": false,
          "notNull": true
        }
      },
      "indexes": {},
      "foreignKeys": {
        "permission_groups_to_identities_created_by_fkey": {
          "name": "permission_groups_to_identities_created_by_fkey",
          "tableFrom": "permission_groups_to_identities",
          "tableTo": "users",
          "columnsFrom": ["created_by"],
          "columnsTo": ["id"],
          "onDelete": "no action",
          "onUpdate": "cascade"
        },
        "permission_groups_to_identities_updated_by_fkey": {
          "name": "permission_groups_to_identities_updated_by_fkey",
          "tableFrom": "permission_groups_to_identities",
          "tableTo": "users",
          "columnsFrom": ["updated_by"],
          "columnsTo": ["id"],
          "onDelete": "no action",
          "onUpdate": "cascade"
        }
      },
      "compositePrimaryKeys": {
        "permission_groups_to_identities_pkey": {
          "name": "permission_groups_to_identities_pkey",
          "columns": ["permission_group_id", "identity_id", "identity_type"]
        }
      },
      "uniqueConstraints": {},
      "policies": {},
      "checkConstraints": {},
      "isRLSEnabled": false
    },
    "public.permission_groups_to_users": {
      "name": "permission_groups_to_users",
      "schema": "",
      "columns": {
        "permission_group_id": {
          "name": "permission_group_id",
          "type": "uuid",
          "primaryKey": false,
          "notNull": true
        },
        "user_id": {
          "name": "user_id",
          "type": "uuid",
          "primaryKey": false,
          "notNull": true
        },
        "created_at": {
          "name": "created_at",
          "type": "timestamp with time zone",
          "primaryKey": false,
          "notNull": true,
          "default": "now()"
        }
      },
      "indexes": {
        "permission_groups_to_users_user_id_idx": {
          "name": "permission_groups_to_users_user_id_idx",
          "columns": [
            {
              "expression": "user_id",
              "isExpression": false,
              "asc": true,
              "nulls": "last",
              "opclass": "uuid_ops"
            }
          ],
          "isUnique": false,
          "concurrently": false,
          "method": "btree",
          "with": {}
        }
      },
      "foreignKeys": {
        "permission_groups_to_users_permission_group_id_fkey": {
          "name": "permission_groups_to_users_permission_group_id_fkey",
          "tableFrom": "permission_groups_to_users",
          "tableTo": "permission_groups",
          "columnsFrom": ["permission_group_id"],
          "columnsTo": ["id"],
          "onDelete": "cascade",
          "onUpdate": "no action"
        },
        "permission_groups_to_users_user_id_fkey": {
          "name": "permission_groups_to_users_user_id_fkey",
          "tableFrom": "permission_groups_to_users",
          "tableTo": "users",
          "columnsFrom": ["user_id"],
          "columnsTo": ["id"],
          "onDelete": "no action",
          "onUpdate": "cascade"
        }
      },
      "compositePrimaryKeys": {
        "permission_groups_to_users_pkey": {
          "name": "permission_groups_to_users_pkey",
          "columns": ["permission_group_id", "user_id"]
        }
      },
      "uniqueConstraints": {},
      "policies": {
        "permission_groups_to_users_policy": {
          "name": "permission_groups_to_users_policy",
          "as": "PERMISSIVE",
          "for": "ALL",
          "to": ["authenticated"],
          "using": "true"
        }
      },
      "checkConstraints": {},
      "isRLSEnabled": false
    },
    "public.schema_metadata": {
      "name": "schema_metadata",
      "schema": "",
      "columns": {
        "id": {
          "name": "id",
          "type": "uuid",
          "primaryKey": true,
          "notNull": true,
          "default": "gen_random_uuid()"
        },
        "data_source_id": {
          "name": "data_source_id",
          "type": "uuid",
          "primaryKey": false,
          "notNull": true
        },
        "database_id": {
          "name": "database_id",
          "type": "uuid",
          "primaryKey": false,
          "notNull": false
        },
        "name": {
          "name": "name",
          "type": "text",
          "primaryKey": false,
          "notNull": true
        },
        "database_name": {
          "name": "database_name",
          "type": "text",
          "primaryKey": false,
          "notNull": true
        },
        "owner": {
          "name": "owner",
          "type": "text",
          "primaryKey": false,
          "notNull": false
        },
        "comment": {
          "name": "comment",
          "type": "text",
          "primaryKey": false,
          "notNull": false
        },
        "created": {
          "name": "created",
          "type": "timestamp with time zone",
          "primaryKey": false,
          "notNull": false
        },
        "last_modified": {
          "name": "last_modified",
          "type": "timestamp with time zone",
          "primaryKey": false,
          "notNull": false
        },
        "metadata": {
          "name": "metadata",
          "type": "jsonb",
          "primaryKey": false,
          "notNull": true,
          "default": "'{}'::jsonb"
        },
        "created_at": {
          "name": "created_at",
          "type": "timestamp with time zone",
          "primaryKey": false,
          "notNull": true,
          "default": "now()"
        },
        "updated_at": {
          "name": "updated_at",
          "type": "timestamp with time zone",
          "primaryKey": false,
          "notNull": true,
          "default": "now()"
        },
        "deleted_at": {
          "name": "deleted_at",
          "type": "timestamp with time zone",
          "primaryKey": false,
          "notNull": false
        }
      },
      "indexes": {
        "schema_metadata_data_source_id_idx": {
          "name": "schema_metadata_data_source_id_idx",
          "columns": [
            {
              "expression": "data_source_id",
              "isExpression": false,
              "asc": true,
              "nulls": "last",
              "opclass": "uuid_ops"
            }
          ],
          "isUnique": false,
          "concurrently": false,
          "method": "btree",
          "with": {}
        },
        "schema_metadata_database_id_idx": {
          "name": "schema_metadata_database_id_idx",
          "columns": [
            {
              "expression": "database_id",
              "isExpression": false,
              "asc": true,
              "nulls": "last",
              "opclass": "uuid_ops"
            }
          ],
          "isUnique": false,
          "concurrently": false,
          "method": "btree",
          "with": {}
        }
      },
      "foreignKeys": {
        "schema_metadata_data_source_id_fkey": {
          "name": "schema_metadata_data_source_id_fkey",
          "tableFrom": "schema_metadata",
          "tableTo": "data_sources",
          "columnsFrom": ["data_source_id"],
          "columnsTo": ["id"],
          "onDelete": "cascade",
          "onUpdate": "no action"
        },
        "schema_metadata_database_id_fkey": {
          "name": "schema_metadata_database_id_fkey",
          "tableFrom": "schema_metadata",
          "tableTo": "database_metadata",
          "columnsFrom": ["database_id"],
          "columnsTo": ["id"],
          "onDelete": "cascade",
          "onUpdate": "no action"
        }
      },
      "compositePrimaryKeys": {},
      "uniqueConstraints": {
        "schema_metadata_data_source_id_database_id_name_key": {
          "name": "schema_metadata_data_source_id_database_id_name_key",
          "nullsNotDistinct": false,
          "columns": ["data_source_id", "database_id", "name"]
        }
      },
      "policies": {},
      "checkConstraints": {},
      "isRLSEnabled": false
    },
    "public.slack_integrations": {
      "name": "slack_integrations",
      "schema": "",
      "columns": {
        "id": {
          "name": "id",
          "type": "uuid",
          "primaryKey": true,
          "notNull": true,
          "default": "gen_random_uuid()"
        },
        "organization_id": {
          "name": "organization_id",
          "type": "uuid",
          "primaryKey": false,
          "notNull": true
        },
        "user_id": {
          "name": "user_id",
          "type": "uuid",
          "primaryKey": false,
          "notNull": true
        },
        "oauth_state": {
          "name": "oauth_state",
          "type": "varchar(255)",
          "primaryKey": false,
          "notNull": false
        },
        "oauth_expires_at": {
          "name": "oauth_expires_at",
          "type": "timestamp with time zone",
          "primaryKey": false,
          "notNull": false
        },
        "oauth_metadata": {
          "name": "oauth_metadata",
          "type": "jsonb",
          "primaryKey": false,
          "notNull": false,
          "default": "'{}'::jsonb"
        },
        "team_id": {
          "name": "team_id",
          "type": "varchar(255)",
          "primaryKey": false,
          "notNull": false
        },
        "team_name": {
          "name": "team_name",
          "type": "varchar(255)",
          "primaryKey": false,
          "notNull": false
        },
        "team_domain": {
          "name": "team_domain",
          "type": "varchar(255)",
          "primaryKey": false,
          "notNull": false
        },
        "enterprise_id": {
          "name": "enterprise_id",
          "type": "varchar(255)",
          "primaryKey": false,
          "notNull": false
        },
        "bot_user_id": {
          "name": "bot_user_id",
          "type": "varchar(255)",
          "primaryKey": false,
          "notNull": false
        },
        "scope": {
          "name": "scope",
          "type": "text",
          "primaryKey": false,
          "notNull": false
        },
        "token_vault_key": {
          "name": "token_vault_key",
          "type": "varchar(255)",
          "primaryKey": false,
          "notNull": false
        },
        "installed_by_slack_user_id": {
          "name": "installed_by_slack_user_id",
          "type": "varchar(255)",
          "primaryKey": false,
          "notNull": false
        },
        "installed_at": {
          "name": "installed_at",
          "type": "timestamp with time zone",
          "primaryKey": false,
          "notNull": false
        },
        "last_used_at": {
          "name": "last_used_at",
          "type": "timestamp with time zone",
          "primaryKey": false,
          "notNull": false
        },
        "status": {
          "name": "status",
          "type": "slack_integration_status_enum",
          "typeSchema": "public",
          "primaryKey": false,
          "notNull": true,
          "default": "'pending'"
        },
        "default_channel": {
          "name": "default_channel",
          "type": "jsonb",
          "primaryKey": false,
          "notNull": false,
          "default": "'{}'::jsonb"
        },
        "created_at": {
          "name": "created_at",
          "type": "timestamp with time zone",
          "primaryKey": false,
          "notNull": true,
          "default": "now()"
        },
        "updated_at": {
          "name": "updated_at",
          "type": "timestamp with time zone",
          "primaryKey": false,
          "notNull": true,
          "default": "now()"
        },
        "deleted_at": {
          "name": "deleted_at",
          "type": "timestamp with time zone",
          "primaryKey": false,
          "notNull": false
        },
        "default_sharing_permissions": {
          "name": "default_sharing_permissions",
          "type": "slack_sharing_permission_enum",
          "typeSchema": "public",
          "primaryKey": false,
          "notNull": true,
          "default": "'shareWithChannel'"
        }
      },
      "indexes": {
        "idx_slack_integrations_org_id": {
          "name": "idx_slack_integrations_org_id",
          "columns": [
            {
              "expression": "organization_id",
              "isExpression": false,
              "asc": true,
              "nulls": "last",
              "opclass": "uuid_ops"
            }
          ],
          "isUnique": false,
          "concurrently": false,
          "method": "btree",
          "with": {}
        },
        "idx_slack_integrations_team_id": {
          "name": "idx_slack_integrations_team_id",
          "columns": [
            {
              "expression": "team_id",
              "isExpression": false,
              "asc": true,
              "nulls": "last",
              "opclass": "text_ops"
            }
          ],
          "isUnique": false,
          "concurrently": false,
          "method": "btree",
          "with": {}
        },
        "idx_slack_integrations_oauth_state": {
          "name": "idx_slack_integrations_oauth_state",
          "columns": [
            {
              "expression": "oauth_state",
              "isExpression": false,
              "asc": true,
              "nulls": "last",
              "opclass": "text_ops"
            }
          ],
          "isUnique": false,
          "concurrently": false,
          "method": "btree",
          "with": {}
        },
        "idx_slack_integrations_oauth_expires": {
          "name": "idx_slack_integrations_oauth_expires",
          "columns": [
            {
              "expression": "oauth_expires_at",
              "isExpression": false,
              "asc": true,
              "nulls": "last",
              "opclass": "timestamptz_ops"
            }
          ],
          "isUnique": false,
          "concurrently": false,
          "method": "btree",
          "with": {}
        }
      },
      "foreignKeys": {
        "slack_integrations_organization_id_fkey": {
          "name": "slack_integrations_organization_id_fkey",
          "tableFrom": "slack_integrations",
          "tableTo": "organizations",
          "columnsFrom": ["organization_id"],
          "columnsTo": ["id"],
          "onDelete": "cascade",
          "onUpdate": "no action"
        },
        "slack_integrations_user_id_fkey": {
          "name": "slack_integrations_user_id_fkey",
          "tableFrom": "slack_integrations",
          "tableTo": "users",
          "columnsFrom": ["user_id"],
          "columnsTo": ["id"],
          "onDelete": "no action",
          "onUpdate": "no action"
        }
      },
      "compositePrimaryKeys": {},
      "uniqueConstraints": {
        "slack_integrations_oauth_state_unique": {
          "name": "slack_integrations_oauth_state_unique",
          "nullsNotDistinct": false,
          "columns": ["oauth_state"]
        },
        "slack_integrations_token_vault_key_unique": {
          "name": "slack_integrations_token_vault_key_unique",
          "nullsNotDistinct": false,
          "columns": ["token_vault_key"]
        },
        "slack_integrations_org_team_key": {
          "name": "slack_integrations_org_team_key",
          "nullsNotDistinct": false,
          "columns": ["organization_id", "team_id"]
        }
      },
      "policies": {},
      "checkConstraints": {
        "slack_integrations_status_check": {
          "name": "slack_integrations_status_check",
          "value": "(status = 'pending' AND oauth_state IS NOT NULL) OR (status != 'pending' AND team_id IS NOT NULL)"
        }
      },
      "isRLSEnabled": false
    },
    "public.slack_message_tracking": {
      "name": "slack_message_tracking",
      "schema": "",
      "columns": {
        "id": {
          "name": "id",
          "type": "uuid",
          "primaryKey": true,
          "notNull": true,
          "default": "gen_random_uuid()"
        },
        "integration_id": {
          "name": "integration_id",
          "type": "uuid",
          "primaryKey": false,
          "notNull": true
        },
        "internal_message_id": {
          "name": "internal_message_id",
          "type": "uuid",
          "primaryKey": false,
          "notNull": true
        },
        "slack_channel_id": {
          "name": "slack_channel_id",
          "type": "varchar(255)",
          "primaryKey": false,
          "notNull": true
        },
        "slack_message_ts": {
          "name": "slack_message_ts",
          "type": "varchar(255)",
          "primaryKey": false,
          "notNull": true
        },
        "slack_thread_ts": {
          "name": "slack_thread_ts",
          "type": "varchar(255)",
          "primaryKey": false,
          "notNull": false
        },
        "message_type": {
          "name": "message_type",
          "type": "varchar(50)",
          "primaryKey": false,
          "notNull": true
        },
        "content": {
          "name": "content",
          "type": "text",
          "primaryKey": false,
          "notNull": false
        },
        "sender_info": {
          "name": "sender_info",
          "type": "jsonb",
          "primaryKey": false,
          "notNull": false
        },
        "sent_at": {
          "name": "sent_at",
          "type": "timestamp with time zone",
          "primaryKey": false,
          "notNull": true
        },
        "created_at": {
          "name": "created_at",
          "type": "timestamp with time zone",
          "primaryKey": false,
          "notNull": true,
          "default": "now()"
        }
      },
      "indexes": {
        "idx_message_tracking_integration": {
          "name": "idx_message_tracking_integration",
          "columns": [
            {
              "expression": "integration_id",
              "isExpression": false,
              "asc": true,
              "nulls": "last",
              "opclass": "uuid_ops"
            }
          ],
          "isUnique": false,
          "concurrently": false,
          "method": "btree",
          "with": {}
        },
        "idx_message_tracking_channel": {
          "name": "idx_message_tracking_channel",
          "columns": [
            {
              "expression": "slack_channel_id",
              "isExpression": false,
              "asc": true,
              "nulls": "last",
              "opclass": "text_ops"
            }
          ],
          "isUnique": false,
          "concurrently": false,
          "method": "btree",
          "with": {}
        },
        "idx_message_tracking_thread": {
          "name": "idx_message_tracking_thread",
          "columns": [
            {
              "expression": "slack_thread_ts",
              "isExpression": false,
              "asc": true,
              "nulls": "last",
              "opclass": "text_ops"
            }
          ],
          "isUnique": false,
          "concurrently": false,
          "method": "btree",
          "with": {}
        }
      },
      "foreignKeys": {
        "slack_message_tracking_integration_id_fkey": {
          "name": "slack_message_tracking_integration_id_fkey",
          "tableFrom": "slack_message_tracking",
          "tableTo": "slack_integrations",
          "columnsFrom": ["integration_id"],
          "columnsTo": ["id"],
          "onDelete": "cascade",
          "onUpdate": "no action"
        }
      },
      "compositePrimaryKeys": {},
      "uniqueConstraints": {
        "slack_message_tracking_internal_message_id_unique": {
          "name": "slack_message_tracking_internal_message_id_unique",
          "nullsNotDistinct": false,
          "columns": ["internal_message_id"]
        }
      },
      "policies": {},
      "checkConstraints": {},
      "isRLSEnabled": false
    },
    "public.sql_evaluations": {
      "name": "sql_evaluations",
      "schema": "",
      "columns": {
        "id": {
          "name": "id",
          "type": "uuid",
          "primaryKey": true,
          "notNull": true,
          "default": "uuid_generate_v4()"
        },
        "evaluation_obj": {
          "name": "evaluation_obj",
          "type": "jsonb",
          "primaryKey": false,
          "notNull": true
        },
        "evaluation_summary": {
          "name": "evaluation_summary",
          "type": "text",
          "primaryKey": false,
          "notNull": true
        },
        "score": {
          "name": "score",
          "type": "text",
          "primaryKey": false,
          "notNull": true
        },
        "created_at": {
          "name": "created_at",
          "type": "timestamp with time zone",
          "primaryKey": false,
          "notNull": true,
          "default": "now()"
        },
        "updated_at": {
          "name": "updated_at",
          "type": "timestamp with time zone",
          "primaryKey": false,
          "notNull": true,
          "default": "now()"
        },
        "deleted_at": {
          "name": "deleted_at",
          "type": "timestamp with time zone",
          "primaryKey": false,
          "notNull": false
        }
      },
      "indexes": {},
      "foreignKeys": {},
      "compositePrimaryKeys": {},
      "uniqueConstraints": {},
      "policies": {},
      "checkConstraints": {},
      "isRLSEnabled": false
    },
    "public.stored_values_sync_jobs": {
      "name": "stored_values_sync_jobs",
      "schema": "",
      "columns": {
        "id": {
          "name": "id",
          "type": "uuid",
          "primaryKey": true,
          "notNull": true,
          "default": "gen_random_uuid()"
        },
        "data_source_id": {
          "name": "data_source_id",
          "type": "uuid",
          "primaryKey": false,
          "notNull": true
        },
        "database_name": {
          "name": "database_name",
          "type": "text",
          "primaryKey": false,
          "notNull": true
        },
        "schema_name": {
          "name": "schema_name",
          "type": "text",
          "primaryKey": false,
          "notNull": true
        },
        "table_name": {
          "name": "table_name",
          "type": "text",
          "primaryKey": false,
          "notNull": true
        },
        "column_name": {
          "name": "column_name",
          "type": "text",
          "primaryKey": false,
          "notNull": true
        },
        "last_synced_at": {
          "name": "last_synced_at",
          "type": "timestamp with time zone",
          "primaryKey": false,
          "notNull": false
        },
        "created_at": {
          "name": "created_at",
          "type": "timestamp with time zone",
          "primaryKey": false,
          "notNull": true,
          "default": "now()"
        },
        "status": {
          "name": "status",
          "type": "text",
          "primaryKey": false,
          "notNull": true
        },
        "error_message": {
          "name": "error_message",
          "type": "text",
          "primaryKey": false,
          "notNull": false
        }
      },
      "indexes": {
        "idx_stored_values_sync_jobs_data_source_id": {
          "name": "idx_stored_values_sync_jobs_data_source_id",
          "columns": [
            {
              "expression": "data_source_id",
              "isExpression": false,
              "asc": true,
              "nulls": "last",
              "opclass": "uuid_ops"
            }
          ],
          "isUnique": false,
          "concurrently": false,
          "method": "btree",
          "with": {}
        },
        "idx_stored_values_sync_jobs_db_schema_table_column": {
          "name": "idx_stored_values_sync_jobs_db_schema_table_column",
          "columns": [
            {
              "expression": "database_name",
              "isExpression": false,
              "asc": true,
              "nulls": "last",
              "opclass": "text_ops"
            },
            {
              "expression": "schema_name",
              "isExpression": false,
              "asc": true,
              "nulls": "last",
              "opclass": "text_ops"
            },
            {
              "expression": "table_name",
              "isExpression": false,
              "asc": true,
              "nulls": "last",
              "opclass": "text_ops"
            },
            {
              "expression": "column_name",
              "isExpression": false,
              "asc": true,
              "nulls": "last",
              "opclass": "text_ops"
            }
          ],
          "isUnique": false,
          "concurrently": false,
          "method": "btree",
          "with": {}
        },
        "idx_stored_values_sync_jobs_status": {
          "name": "idx_stored_values_sync_jobs_status",
          "columns": [
            {
              "expression": "status",
              "isExpression": false,
              "asc": true,
              "nulls": "last",
              "opclass": "text_ops"
            }
          ],
          "isUnique": false,
          "concurrently": false,
          "method": "btree",
          "with": {}
        }
      },
      "foreignKeys": {
        "stored_values_sync_jobs_data_source_id_fkey": {
          "name": "stored_values_sync_jobs_data_source_id_fkey",
          "tableFrom": "stored_values_sync_jobs",
          "tableTo": "data_sources",
          "columnsFrom": ["data_source_id"],
          "columnsTo": ["id"],
          "onDelete": "cascade",
          "onUpdate": "no action"
        }
      },
      "compositePrimaryKeys": {},
      "uniqueConstraints": {},
      "policies": {},
      "checkConstraints": {},
      "isRLSEnabled": false
    },
    "public.table_metadata": {
      "name": "table_metadata",
      "schema": "",
      "columns": {
        "id": {
          "name": "id",
          "type": "uuid",
          "primaryKey": true,
          "notNull": true,
          "default": "gen_random_uuid()"
        },
        "data_source_id": {
          "name": "data_source_id",
          "type": "uuid",
          "primaryKey": false,
          "notNull": true
        },
        "database_id": {
          "name": "database_id",
          "type": "uuid",
          "primaryKey": false,
          "notNull": false
        },
        "schema_id": {
          "name": "schema_id",
          "type": "uuid",
          "primaryKey": false,
          "notNull": true
        },
        "name": {
          "name": "name",
          "type": "text",
          "primaryKey": false,
          "notNull": true
        },
        "schema_name": {
          "name": "schema_name",
          "type": "text",
          "primaryKey": false,
          "notNull": true
        },
        "database_name": {
          "name": "database_name",
          "type": "text",
          "primaryKey": false,
          "notNull": true
        },
        "type": {
          "name": "type",
          "type": "table_type_enum",
          "typeSchema": "public",
          "primaryKey": false,
          "notNull": true
        },
        "row_count": {
          "name": "row_count",
          "type": "bigint",
          "primaryKey": false,
          "notNull": false
        },
        "size_bytes": {
          "name": "size_bytes",
          "type": "bigint",
          "primaryKey": false,
          "notNull": false
        },
        "comment": {
          "name": "comment",
          "type": "text",
          "primaryKey": false,
          "notNull": false
        },
        "created": {
          "name": "created",
          "type": "timestamp with time zone",
          "primaryKey": false,
          "notNull": false
        },
        "last_modified": {
          "name": "last_modified",
          "type": "timestamp with time zone",
          "primaryKey": false,
          "notNull": false
        },
        "clustering_keys": {
          "name": "clustering_keys",
          "type": "jsonb",
          "primaryKey": false,
          "notNull": true,
          "default": "'[]'::jsonb"
        },
        "columns": {
          "name": "columns",
          "type": "jsonb",
          "primaryKey": false,
          "notNull": true,
          "default": "'[]'::jsonb"
        },
        "metadata": {
          "name": "metadata",
          "type": "jsonb",
          "primaryKey": false,
          "notNull": true,
          "default": "'{}'::jsonb"
        },
        "created_at": {
          "name": "created_at",
          "type": "timestamp with time zone",
          "primaryKey": false,
          "notNull": true,
          "default": "now()"
        },
        "updated_at": {
          "name": "updated_at",
          "type": "timestamp with time zone",
          "primaryKey": false,
          "notNull": true,
          "default": "now()"
        },
        "deleted_at": {
          "name": "deleted_at",
          "type": "timestamp with time zone",
          "primaryKey": false,
          "notNull": false
        }
      },
      "indexes": {
        "table_metadata_data_source_id_idx": {
          "name": "table_metadata_data_source_id_idx",
          "columns": [
            {
              "expression": "data_source_id",
              "isExpression": false,
              "asc": true,
              "nulls": "last",
              "opclass": "uuid_ops"
            }
          ],
          "isUnique": false,
          "concurrently": false,
          "method": "btree",
          "with": {}
        },
        "table_metadata_database_id_idx": {
          "name": "table_metadata_database_id_idx",
          "columns": [
            {
              "expression": "database_id",
              "isExpression": false,
              "asc": true,
              "nulls": "last",
              "opclass": "uuid_ops"
            }
          ],
          "isUnique": false,
          "concurrently": false,
          "method": "btree",
          "with": {}
        },
        "table_metadata_schema_id_idx": {
          "name": "table_metadata_schema_id_idx",
          "columns": [
            {
              "expression": "schema_id",
              "isExpression": false,
              "asc": true,
              "nulls": "last",
              "opclass": "uuid_ops"
            }
          ],
          "isUnique": false,
          "concurrently": false,
          "method": "btree",
          "with": {}
        }
      },
      "foreignKeys": {
        "table_metadata_data_source_id_fkey": {
          "name": "table_metadata_data_source_id_fkey",
          "tableFrom": "table_metadata",
          "tableTo": "data_sources",
          "columnsFrom": ["data_source_id"],
          "columnsTo": ["id"],
          "onDelete": "cascade",
          "onUpdate": "no action"
        },
        "table_metadata_database_id_fkey": {
          "name": "table_metadata_database_id_fkey",
          "tableFrom": "table_metadata",
          "tableTo": "database_metadata",
          "columnsFrom": ["database_id"],
          "columnsTo": ["id"],
          "onDelete": "cascade",
          "onUpdate": "no action"
        },
        "table_metadata_schema_id_fkey": {
          "name": "table_metadata_schema_id_fkey",
          "tableFrom": "table_metadata",
          "tableTo": "schema_metadata",
          "columnsFrom": ["schema_id"],
          "columnsTo": ["id"],
          "onDelete": "cascade",
          "onUpdate": "no action"
        }
      },
      "compositePrimaryKeys": {},
      "uniqueConstraints": {
        "table_metadata_data_source_id_schema_id_name_key": {
          "name": "table_metadata_data_source_id_schema_id_name_key",
          "nullsNotDistinct": false,
          "columns": ["data_source_id", "schema_id", "name"]
        }
      },
      "policies": {},
      "checkConstraints": {},
      "isRLSEnabled": false
    },
    "public.teams": {
      "name": "teams",
      "schema": "",
      "columns": {
        "id": {
          "name": "id",
          "type": "uuid",
          "primaryKey": true,
          "notNull": true,
          "default": "gen_random_uuid()"
        },
        "name": {
          "name": "name",
          "type": "text",
          "primaryKey": false,
          "notNull": true
        },
        "organization_id": {
          "name": "organization_id",
          "type": "uuid",
          "primaryKey": false,
          "notNull": true
        },
        "sharing_setting": {
          "name": "sharing_setting",
          "type": "sharing_setting_enum",
          "typeSchema": "public",
          "primaryKey": false,
          "notNull": true,
          "default": "'none'"
        },
        "edit_sql": {
          "name": "edit_sql",
          "type": "boolean",
          "primaryKey": false,
          "notNull": true,
          "default": false
        },
        "upload_csv": {
          "name": "upload_csv",
          "type": "boolean",
          "primaryKey": false,
          "notNull": true,
          "default": false
        },
        "export_assets": {
          "name": "export_assets",
          "type": "boolean",
          "primaryKey": false,
          "notNull": true,
          "default": false
        },
        "email_slack_enabled": {
          "name": "email_slack_enabled",
          "type": "boolean",
          "primaryKey": false,
          "notNull": true,
          "default": false
        },
        "created_by": {
          "name": "created_by",
          "type": "uuid",
          "primaryKey": false,
          "notNull": true
        },
        "created_at": {
          "name": "created_at",
          "type": "timestamp with time zone",
          "primaryKey": false,
          "notNull": true,
          "default": "now()"
        },
        "updated_at": {
          "name": "updated_at",
          "type": "timestamp with time zone",
          "primaryKey": false,
          "notNull": true,
          "default": "now()"
        },
        "deleted_at": {
          "name": "deleted_at",
          "type": "timestamp with time zone",
          "primaryKey": false,
          "notNull": false
        }
      },
      "indexes": {},
      "foreignKeys": {
        "teams_organization_id_fkey": {
          "name": "teams_organization_id_fkey",
          "tableFrom": "teams",
          "tableTo": "organizations",
          "columnsFrom": ["organization_id"],
          "columnsTo": ["id"],
          "onDelete": "cascade",
          "onUpdate": "no action"
        },
        "teams_created_by_fkey": {
          "name": "teams_created_by_fkey",
          "tableFrom": "teams",
          "tableTo": "users",
          "columnsFrom": ["created_by"],
          "columnsTo": ["id"],
          "onDelete": "no action",
          "onUpdate": "cascade"
        }
      },
      "compositePrimaryKeys": {},
      "uniqueConstraints": {
        "teams_name_key": {
          "name": "teams_name_key",
          "nullsNotDistinct": false,
          "columns": ["name"]
        }
      },
      "policies": {},
      "checkConstraints": {},
      "isRLSEnabled": false
    },
    "public.teams_to_users": {
      "name": "teams_to_users",
      "schema": "",
      "columns": {
        "team_id": {
          "name": "team_id",
          "type": "uuid",
          "primaryKey": false,
          "notNull": true
        },
        "user_id": {
          "name": "user_id",
          "type": "uuid",
          "primaryKey": false,
          "notNull": true
        },
        "role": {
          "name": "role",
          "type": "team_role_enum",
          "typeSchema": "public",
          "primaryKey": false,
          "notNull": true,
          "default": "'member'"
        },
        "created_at": {
          "name": "created_at",
          "type": "timestamp with time zone",
          "primaryKey": false,
          "notNull": true,
          "default": "now()"
        },
        "updated_at": {
          "name": "updated_at",
          "type": "timestamp with time zone",
          "primaryKey": false,
          "notNull": true,
          "default": "now()"
        },
        "deleted_at": {
          "name": "deleted_at",
          "type": "timestamp with time zone",
          "primaryKey": false,
          "notNull": false
        }
      },
      "indexes": {},
      "foreignKeys": {
        "teams_to_users_team_id_fkey": {
          "name": "teams_to_users_team_id_fkey",
          "tableFrom": "teams_to_users",
          "tableTo": "teams",
          "columnsFrom": ["team_id"],
          "columnsTo": ["id"],
          "onDelete": "cascade",
          "onUpdate": "no action"
        },
        "teams_to_users_user_id_fkey": {
          "name": "teams_to_users_user_id_fkey",
          "tableFrom": "teams_to_users",
          "tableTo": "users",
          "columnsFrom": ["user_id"],
          "columnsTo": ["id"],
          "onDelete": "no action",
          "onUpdate": "cascade"
        }
      },
      "compositePrimaryKeys": {
        "teams_to_users_pkey": {
          "name": "teams_to_users_pkey",
          "columns": ["team_id", "user_id"]
        }
      },
      "uniqueConstraints": {},
      "policies": {},
      "checkConstraints": {},
      "isRLSEnabled": false
    },
    "public.terms": {
      "name": "terms",
      "schema": "",
      "columns": {
        "id": {
          "name": "id",
          "type": "uuid",
          "primaryKey": true,
          "notNull": true,
          "default": "gen_random_uuid()"
        },
        "name": {
          "name": "name",
          "type": "text",
          "primaryKey": false,
          "notNull": true
        },
        "definition": {
          "name": "definition",
          "type": "text",
          "primaryKey": false,
          "notNull": false
        },
        "sql_snippet": {
          "name": "sql_snippet",
          "type": "text",
          "primaryKey": false,
          "notNull": false
        },
        "organization_id": {
          "name": "organization_id",
          "type": "uuid",
          "primaryKey": false,
          "notNull": true
        },
        "created_by": {
          "name": "created_by",
          "type": "uuid",
          "primaryKey": false,
          "notNull": true
        },
        "updated_by": {
          "name": "updated_by",
          "type": "uuid",
          "primaryKey": false,
          "notNull": true
        },
        "created_at": {
          "name": "created_at",
          "type": "timestamp with time zone",
          "primaryKey": false,
          "notNull": true,
          "default": "now()"
        },
        "updated_at": {
          "name": "updated_at",
          "type": "timestamp with time zone",
          "primaryKey": false,
          "notNull": true,
          "default": "now()"
        },
        "deleted_at": {
          "name": "deleted_at",
          "type": "timestamp with time zone",
          "primaryKey": false,
          "notNull": false
        }
      },
      "indexes": {},
      "foreignKeys": {
        "terms_organization_id_fkey": {
          "name": "terms_organization_id_fkey",
          "tableFrom": "terms",
          "tableTo": "organizations",
          "columnsFrom": ["organization_id"],
          "columnsTo": ["id"],
          "onDelete": "cascade",
          "onUpdate": "no action"
        },
        "terms_created_by_fkey": {
          "name": "terms_created_by_fkey",
          "tableFrom": "terms",
          "tableTo": "users",
          "columnsFrom": ["created_by"],
          "columnsTo": ["id"],
          "onDelete": "no action",
          "onUpdate": "cascade"
        },
        "terms_updated_by_fkey": {
          "name": "terms_updated_by_fkey",
          "tableFrom": "terms",
          "tableTo": "users",
          "columnsFrom": ["updated_by"],
          "columnsTo": ["id"],
          "onDelete": "no action",
          "onUpdate": "cascade"
        }
      },
      "compositePrimaryKeys": {},
      "uniqueConstraints": {},
      "policies": {},
      "checkConstraints": {},
      "isRLSEnabled": false
    },
    "public.terms_to_datasets": {
      "name": "terms_to_datasets",
      "schema": "",
      "columns": {
        "term_id": {
          "name": "term_id",
          "type": "uuid",
          "primaryKey": false,
          "notNull": true
        },
        "dataset_id": {
          "name": "dataset_id",
          "type": "uuid",
          "primaryKey": false,
          "notNull": true
        },
        "created_at": {
          "name": "created_at",
          "type": "timestamp with time zone",
          "primaryKey": false,
          "notNull": true,
          "default": "now()"
        },
        "updated_at": {
          "name": "updated_at",
          "type": "timestamp with time zone",
          "primaryKey": false,
          "notNull": true,
          "default": "now()"
        },
        "deleted_at": {
          "name": "deleted_at",
          "type": "timestamp with time zone",
          "primaryKey": false,
          "notNull": false
        }
      },
      "indexes": {},
      "foreignKeys": {
        "terms_to_datasets_term_id_fkey": {
          "name": "terms_to_datasets_term_id_fkey",
          "tableFrom": "terms_to_datasets",
          "tableTo": "terms",
          "columnsFrom": ["term_id"],
          "columnsTo": ["id"],
          "onDelete": "cascade",
          "onUpdate": "no action"
        },
        "terms_to_datasets_dataset_id_fkey": {
          "name": "terms_to_datasets_dataset_id_fkey",
          "tableFrom": "terms_to_datasets",
          "tableTo": "datasets",
          "columnsFrom": ["dataset_id"],
          "columnsTo": ["id"],
          "onDelete": "cascade",
          "onUpdate": "no action"
        }
      },
      "compositePrimaryKeys": {
        "terms_to_datasets_pkey": {
          "name": "terms_to_datasets_pkey",
          "columns": ["term_id", "dataset_id"]
        }
      },
      "uniqueConstraints": {},
      "policies": {},
      "checkConstraints": {},
      "isRLSEnabled": false
    },
    "public.threads_deprecated": {
      "name": "threads_deprecated",
      "schema": "",
      "columns": {
        "id": {
          "name": "id",
          "type": "uuid",
          "primaryKey": true,
          "notNull": true,
          "default": "gen_random_uuid()"
        },
        "created_by": {
          "name": "created_by",
          "type": "uuid",
          "primaryKey": false,
          "notNull": true
        },
        "updated_by": {
          "name": "updated_by",
          "type": "uuid",
          "primaryKey": false,
          "notNull": true
        },
        "publicly_accessible": {
          "name": "publicly_accessible",
          "type": "boolean",
          "primaryKey": false,
          "notNull": true,
          "default": false
        },
        "publicly_enabled_by": {
          "name": "publicly_enabled_by",
          "type": "uuid",
          "primaryKey": false,
          "notNull": false
        },
        "public_expiry_date": {
          "name": "public_expiry_date",
          "type": "timestamp with time zone",
          "primaryKey": false,
          "notNull": false
        },
        "password_secret_id": {
          "name": "password_secret_id",
          "type": "uuid",
          "primaryKey": false,
          "notNull": false
        },
        "state_message_id": {
          "name": "state_message_id",
          "type": "uuid",
          "primaryKey": false,
          "notNull": false
        },
        "parent_thread_id": {
          "name": "parent_thread_id",
          "type": "uuid",
          "primaryKey": false,
          "notNull": false
        },
        "created_at": {
          "name": "created_at",
          "type": "timestamp with time zone",
          "primaryKey": false,
          "notNull": true,
          "default": "now()"
        },
        "updated_at": {
          "name": "updated_at",
          "type": "timestamp with time zone",
          "primaryKey": false,
          "notNull": true,
          "default": "now()"
        },
        "deleted_at": {
          "name": "deleted_at",
          "type": "timestamp with time zone",
          "primaryKey": false,
          "notNull": false
        },
        "organization_id": {
          "name": "organization_id",
          "type": "uuid",
          "primaryKey": false,
          "notNull": true
        }
      },
      "indexes": {},
      "foreignKeys": {
        "threads_created_by_fkey": {
          "name": "threads_created_by_fkey",
          "tableFrom": "threads_deprecated",
          "tableTo": "users",
          "columnsFrom": ["created_by"],
          "columnsTo": ["id"],
          "onDelete": "no action",
          "onUpdate": "cascade"
        },
        "threads_updated_by_fkey": {
          "name": "threads_updated_by_fkey",
          "tableFrom": "threads_deprecated",
          "tableTo": "users",
          "columnsFrom": ["updated_by"],
          "columnsTo": ["id"],
          "onDelete": "no action",
          "onUpdate": "cascade"
        },
        "threads_publicly_enabled_by_fkey": {
          "name": "threads_publicly_enabled_by_fkey",
          "tableFrom": "threads_deprecated",
          "tableTo": "users",
          "columnsFrom": ["publicly_enabled_by"],
          "columnsTo": ["id"],
          "onDelete": "no action",
          "onUpdate": "cascade"
        },
        "threads_parent_thread_id_fkey": {
          "name": "threads_parent_thread_id_fkey",
          "tableFrom": "threads_deprecated",
          "tableTo": "threads_deprecated",
          "columnsFrom": ["parent_thread_id"],
          "columnsTo": ["id"],
          "onDelete": "no action",
          "onUpdate": "cascade"
        },
        "threads_organization_id_fkey": {
          "name": "threads_organization_id_fkey",
          "tableFrom": "threads_deprecated",
          "tableTo": "organizations",
          "columnsFrom": ["organization_id"],
          "columnsTo": ["id"],
          "onDelete": "no action",
          "onUpdate": "no action"
        },
        "threads_deprecated_created_by_fkey": {
          "name": "threads_deprecated_created_by_fkey",
          "tableFrom": "threads_deprecated",
          "tableTo": "users",
          "columnsFrom": ["created_by"],
          "columnsTo": ["id"],
          "onDelete": "no action",
          "onUpdate": "cascade"
        },
        "threads_deprecated_updated_by_fkey": {
          "name": "threads_deprecated_updated_by_fkey",
          "tableFrom": "threads_deprecated",
          "tableTo": "users",
          "columnsFrom": ["updated_by"],
          "columnsTo": ["id"],
          "onDelete": "no action",
          "onUpdate": "cascade"
        },
        "threads_deprecated_publicly_enabled_by_fkey": {
          "name": "threads_deprecated_publicly_enabled_by_fkey",
          "tableFrom": "threads_deprecated",
          "tableTo": "users",
          "columnsFrom": ["publicly_enabled_by"],
          "columnsTo": ["id"],
          "onDelete": "no action",
          "onUpdate": "cascade"
        }
      },
      "compositePrimaryKeys": {},
      "uniqueConstraints": {},
      "policies": {},
      "checkConstraints": {},
      "isRLSEnabled": false
    },
    "public.threads_to_dashboards": {
      "name": "threads_to_dashboards",
      "schema": "",
      "columns": {
        "thread_id": {
          "name": "thread_id",
          "type": "uuid",
          "primaryKey": false,
          "notNull": true
        },
        "dashboard_id": {
          "name": "dashboard_id",
          "type": "uuid",
          "primaryKey": false,
          "notNull": true
        },
        "added_by": {
          "name": "added_by",
          "type": "uuid",
          "primaryKey": false,
          "notNull": true
        },
        "created_at": {
          "name": "created_at",
          "type": "timestamp with time zone",
          "primaryKey": false,
          "notNull": true,
          "default": "now()"
        },
        "updated_at": {
          "name": "updated_at",
          "type": "timestamp with time zone",
          "primaryKey": false,
          "notNull": true,
          "default": "now()"
        },
        "deleted_at": {
          "name": "deleted_at",
          "type": "timestamp with time zone",
          "primaryKey": false,
          "notNull": false
        }
      },
      "indexes": {},
      "foreignKeys": {
        "threads_to_dashboards_thread_id_fkey": {
          "name": "threads_to_dashboards_thread_id_fkey",
          "tableFrom": "threads_to_dashboards",
          "tableTo": "threads_deprecated",
          "columnsFrom": ["thread_id"],
          "columnsTo": ["id"],
          "onDelete": "cascade",
          "onUpdate": "no action"
        },
        "threads_to_dashboards_dashboard_id_fkey": {
          "name": "threads_to_dashboards_dashboard_id_fkey",
          "tableFrom": "threads_to_dashboards",
          "tableTo": "dashboards",
          "columnsFrom": ["dashboard_id"],
          "columnsTo": ["id"],
          "onDelete": "cascade",
          "onUpdate": "no action"
        },
        "threads_to_dashboards_added_by_fkey": {
          "name": "threads_to_dashboards_added_by_fkey",
          "tableFrom": "threads_to_dashboards",
          "tableTo": "users",
          "columnsFrom": ["added_by"],
          "columnsTo": ["id"],
          "onDelete": "no action",
          "onUpdate": "cascade"
        }
      },
      "compositePrimaryKeys": {
        "threads_to_dashboards_pkey": {
          "name": "threads_to_dashboards_pkey",
          "columns": ["thread_id", "dashboard_id"]
        }
      },
      "uniqueConstraints": {},
      "policies": {},
      "checkConstraints": {},
      "isRLSEnabled": false
    },
    "public.user_favorites": {
      "name": "user_favorites",
      "schema": "",
      "columns": {
        "user_id": {
          "name": "user_id",
          "type": "uuid",
          "primaryKey": false,
          "notNull": true
        },
        "asset_id": {
          "name": "asset_id",
          "type": "uuid",
          "primaryKey": false,
          "notNull": true
        },
        "asset_type": {
          "name": "asset_type",
          "type": "asset_type_enum",
          "typeSchema": "public",
          "primaryKey": false,
          "notNull": true
        },
        "order_index": {
          "name": "order_index",
          "type": "integer",
          "primaryKey": false,
          "notNull": true
        },
        "created_at": {
          "name": "created_at",
          "type": "timestamp with time zone",
          "primaryKey": false,
          "notNull": true,
          "default": "now()"
        },
        "deleted_at": {
          "name": "deleted_at",
          "type": "timestamp with time zone",
          "primaryKey": false,
          "notNull": false
        }
      },
      "indexes": {},
      "foreignKeys": {
        "user_favorites_user_id_fkey": {
          "name": "user_favorites_user_id_fkey",
          "tableFrom": "user_favorites",
          "tableTo": "users",
          "columnsFrom": ["user_id"],
          "columnsTo": ["id"],
          "onDelete": "no action",
          "onUpdate": "cascade"
        }
      },
      "compositePrimaryKeys": {
        "user_favorites_pkey": {
          "name": "user_favorites_pkey",
          "columns": ["user_id", "asset_id", "asset_type"]
        }
      },
      "uniqueConstraints": {},
      "policies": {},
      "checkConstraints": {},
      "isRLSEnabled": false
    },
    "public.users": {
      "name": "users",
      "schema": "",
      "columns": {
        "id": {
          "name": "id",
          "type": "uuid",
          "primaryKey": true,
          "notNull": true,
          "default": "gen_random_uuid()"
        },
        "email": {
          "name": "email",
          "type": "text",
          "primaryKey": false,
          "notNull": true
        },
        "name": {
          "name": "name",
          "type": "text",
          "primaryKey": false,
          "notNull": false
        },
        "config": {
          "name": "config",
          "type": "jsonb",
          "primaryKey": false,
          "notNull": true,
          "default": "'{}'::jsonb"
        },
        "created_at": {
          "name": "created_at",
          "type": "timestamp with time zone",
          "primaryKey": false,
          "notNull": true,
          "default": "now()"
        },
        "updated_at": {
          "name": "updated_at",
          "type": "timestamp with time zone",
          "primaryKey": false,
          "notNull": true,
          "default": "now()"
        },
        "attributes": {
          "name": "attributes",
          "type": "jsonb",
          "primaryKey": false,
          "notNull": true,
          "default": "'{}'::jsonb"
        },
        "avatar_url": {
          "name": "avatar_url",
          "type": "text",
          "primaryKey": false,
          "notNull": false
        }
      },
      "indexes": {},
      "foreignKeys": {},
      "compositePrimaryKeys": {},
      "uniqueConstraints": {
        "users_email_key": {
          "name": "users_email_key",
          "nullsNotDistinct": false,
          "columns": ["email"]
        }
      },
      "policies": {},
      "checkConstraints": {},
      "isRLSEnabled": false
    },
    "public.users_to_organizations": {
      "name": "users_to_organizations",
      "schema": "",
      "columns": {
        "user_id": {
          "name": "user_id",
          "type": "uuid",
          "primaryKey": false,
          "notNull": true
        },
        "organization_id": {
          "name": "organization_id",
          "type": "uuid",
          "primaryKey": false,
          "notNull": true
        },
        "role": {
          "name": "role",
          "type": "user_organization_role_enum",
          "typeSchema": "public",
          "primaryKey": false,
          "notNull": true,
          "default": "'querier'"
        },
        "sharing_setting": {
          "name": "sharing_setting",
          "type": "sharing_setting_enum",
          "typeSchema": "public",
          "primaryKey": false,
          "notNull": true,
          "default": "'none'"
        },
        "edit_sql": {
          "name": "edit_sql",
          "type": "boolean",
          "primaryKey": false,
          "notNull": true,
          "default": false
        },
        "upload_csv": {
          "name": "upload_csv",
          "type": "boolean",
          "primaryKey": false,
          "notNull": true,
          "default": false
        },
        "export_assets": {
          "name": "export_assets",
          "type": "boolean",
          "primaryKey": false,
          "notNull": true,
          "default": false
        },
        "email_slack_enabled": {
          "name": "email_slack_enabled",
          "type": "boolean",
          "primaryKey": false,
          "notNull": true,
          "default": false
        },
        "created_at": {
          "name": "created_at",
          "type": "timestamp with time zone",
          "primaryKey": false,
          "notNull": true,
          "default": "now()"
        },
        "updated_at": {
          "name": "updated_at",
          "type": "timestamp with time zone",
          "primaryKey": false,
          "notNull": true,
          "default": "now()"
        },
        "deleted_at": {
          "name": "deleted_at",
          "type": "timestamp with time zone",
          "primaryKey": false,
          "notNull": false
        },
        "created_by": {
          "name": "created_by",
          "type": "uuid",
          "primaryKey": false,
          "notNull": true
        },
        "updated_by": {
          "name": "updated_by",
          "type": "uuid",
          "primaryKey": false,
          "notNull": true
        },
        "deleted_by": {
          "name": "deleted_by",
          "type": "uuid",
          "primaryKey": false,
          "notNull": false
        },
        "status": {
          "name": "status",
          "type": "user_organization_status_enum",
          "typeSchema": "public",
          "primaryKey": false,
          "notNull": true,
          "default": "'active'"
        }
      },
      "indexes": {},
      "foreignKeys": {
        "users_to_organizations_organization_id_fkey": {
          "name": "users_to_organizations_organization_id_fkey",
          "tableFrom": "users_to_organizations",
          "tableTo": "organizations",
          "columnsFrom": ["organization_id"],
          "columnsTo": ["id"],
          "onDelete": "cascade",
          "onUpdate": "no action"
        },
        "users_to_organizations_user_id_fkey": {
          "name": "users_to_organizations_user_id_fkey",
          "tableFrom": "users_to_organizations",
          "tableTo": "users",
          "columnsFrom": ["user_id"],
          "columnsTo": ["id"],
          "onDelete": "no action",
          "onUpdate": "cascade"
        },
        "users_to_organizations_created_by_fkey": {
          "name": "users_to_organizations_created_by_fkey",
          "tableFrom": "users_to_organizations",
          "tableTo": "users",
          "columnsFrom": ["created_by"],
          "columnsTo": ["id"],
          "onDelete": "no action",
          "onUpdate": "cascade"
        },
        "users_to_organizations_updated_by_fkey": {
          "name": "users_to_organizations_updated_by_fkey",
          "tableFrom": "users_to_organizations",
          "tableTo": "users",
          "columnsFrom": ["updated_by"],
          "columnsTo": ["id"],
          "onDelete": "no action",
          "onUpdate": "cascade"
        },
        "users_to_organizations_deleted_by_fkey": {
          "name": "users_to_organizations_deleted_by_fkey",
          "tableFrom": "users_to_organizations",
          "tableTo": "users",
          "columnsFrom": ["deleted_by"],
          "columnsTo": ["id"],
          "onDelete": "no action",
          "onUpdate": "cascade"
        }
      },
      "compositePrimaryKeys": {
        "users_to_organizations_pkey": {
          "name": "users_to_organizations_pkey",
          "columns": ["user_id", "organization_id"]
        }
      },
      "uniqueConstraints": {},
      "policies": {},
      "checkConstraints": {},
      "isRLSEnabled": false
    }
  },
  "enums": {
    "public.asset_permission_role_enum": {
      "name": "asset_permission_role_enum",
      "schema": "public",
      "values": [
        "owner",
        "viewer",
        "full_access",
        "can_edit",
        "can_filter",
        "can_view"
      ]
    },
    "public.asset_type_enum": {
      "name": "asset_type_enum",
      "schema": "public",
      "values": [
        "dashboard",
        "thread",
        "collection",
        "chat",
        "metric_file",
        "dashboard_file"
      ]
    },
    "public.data_source_onboarding_status_enum": {
      "name": "data_source_onboarding_status_enum",
      "schema": "public",
      "values": ["notStarted", "inProgress", "completed", "failed"]
    },
    "public.dataset_type_enum": {
      "name": "dataset_type_enum",
      "schema": "public",
      "values": ["table", "view", "materializedView"]
    },
    "public.identity_type_enum": {
      "name": "identity_type_enum",
      "schema": "public",
      "values": ["user", "team", "organization"]
    },
    "public.message_feedback_enum": {
      "name": "message_feedback_enum",
      "schema": "public",
      "values": ["positive", "negative"]
    },
    "public.sharing_setting_enum": {
      "name": "sharing_setting_enum",
      "schema": "public",
      "values": ["none", "team", "organization", "public"]
    },
    "public.slack_chat_authorization_enum": {
      "name": "slack_chat_authorization_enum",
      "schema": "public",
      "values": ["unauthorized", "authorized", "auto_added"]
    },
    "public.slack_integration_status_enum": {
      "name": "slack_integration_status_enum",
      "schema": "public",
      "values": ["pending", "active", "failed", "revoked"]
    },
    "public.slack_sharing_permission_enum": {
      "name": "slack_sharing_permission_enum",
      "schema": "public",
      "values": ["shareWithWorkspace", "shareWithChannel", "noSharing"]
    },
    "public.stored_values_status_enum": {
      "name": "stored_values_status_enum",
      "schema": "public",
      "values": ["syncing", "success", "failed"]
    },
    "public.table_type_enum": {
      "name": "table_type_enum",
      "schema": "public",
      "values": [
        "TABLE",
        "VIEW",
        "MATERIALIZED_VIEW",
        "EXTERNAL_TABLE",
        "TEMPORARY_TABLE"
      ]
    },
    "public.team_role_enum": {
      "name": "team_role_enum",
      "schema": "public",
      "values": ["manager", "member"]
    },
    "public.user_organization_role_enum": {
      "name": "user_organization_role_enum",
      "schema": "public",
      "values": [
        "workspace_admin",
        "data_admin",
        "querier",
        "restricted_querier",
        "viewer"
      ]
    },
    "public.user_organization_status_enum": {
      "name": "user_organization_status_enum",
      "schema": "public",
      "values": ["active", "inactive", "pending", "guest"]
    },
    "public.verification_enum": {
      "name": "verification_enum",
      "schema": "public",
      "values": [
        "verified",
        "backlogged",
        "inReview",
        "requested",
        "notRequested"
      ]
    },
    "public.workspace_sharing_enum": {
      "name": "workspace_sharing_enum",
      "schema": "public",
      "values": [
        "none",
        "can_view",
        "can_edit",
        "full_access"
      ]
    }
  },
  "schemas": {},
  "sequences": {},
  "roles": {},
  "policies": {},
  "views": {},
  "_meta": {
    "columns": {},
    "schemas": {},
    "tables": {}
  }
}<|MERGE_RESOLUTION|>--- conflicted
+++ resolved
@@ -548,12 +548,8 @@
           "name": "chats_workspace_sharing_enabled_by_fkey",
           "tableFrom": "chats",
           "tableTo": "users",
-          "columnsFrom": [
-            "workspace_sharing_enabled_by"
-          ],
-          "columnsTo": [
-            "id"
-          ],
+          "columnsFrom": ["workspace_sharing_enabled_by"],
+          "columnsTo": ["id"],
           "onDelete": "no action",
           "onUpdate": "cascade"
         }
@@ -679,12 +675,8 @@
           "name": "collections_workspace_sharing_enabled_by_fkey",
           "tableFrom": "collections",
           "tableTo": "users",
-          "columnsFrom": [
-            "workspace_sharing_enabled_by"
-          ],
-          "columnsTo": [
-            "id"
-          ],
+          "columnsFrom": ["workspace_sharing_enabled_by"],
+          "columnsTo": ["id"],
           "onDelete": "no action",
           "onUpdate": "cascade"
         }
@@ -976,12 +968,8 @@
           "name": "dashboard_files_workspace_sharing_enabled_by_fkey",
           "tableFrom": "dashboard_files",
           "tableTo": "users",
-          "columnsFrom": [
-            "workspace_sharing_enabled_by"
-          ],
-          "columnsTo": [
-            "id"
-          ],
+          "columnsFrom": ["workspace_sharing_enabled_by"],
+          "columnsTo": ["id"],
           "onDelete": "no action",
           "onUpdate": "cascade"
         }
@@ -3236,12 +3224,8 @@
           "name": "metric_files_workspace_sharing_enabled_by_fkey",
           "tableFrom": "metric_files",
           "tableTo": "users",
-          "columnsFrom": [
-            "workspace_sharing_enabled_by"
-          ],
-          "columnsTo": [
-            "id"
-          ],
+          "columnsFrom": ["workspace_sharing_enabled_by"],
+          "columnsTo": ["id"],
           "onDelete": "no action",
           "onUpdate": "cascade"
         }
@@ -3517,16 +3501,6 @@
           "primaryKey": false,
           "notNull": true,
           "default": "'restricted_querier'"
-<<<<<<< HEAD
-=======
-        },
-        "organization_color_palettes": {
-          "name": "organization_color_palettes",
-          "type": "jsonb",
-          "primaryKey": false,
-          "notNull": true,
-          "default": "'{\"selectedId\": null, \"palettes\": []}'"
->>>>>>> 70a5fd6e
         }
       },
       "indexes": {},
@@ -5834,12 +5808,7 @@
     "public.workspace_sharing_enum": {
       "name": "workspace_sharing_enum",
       "schema": "public",
-      "values": [
-        "none",
-        "can_view",
-        "can_edit",
-        "full_access"
-      ]
+      "values": ["none", "can_view", "can_edit", "full_access"]
     }
   },
   "schemas": {},
