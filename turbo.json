--- conflicted
+++ resolved
@@ -4,75 +4,11 @@
   "concurrency": "20",
   "tasks": {
     "build": {
-<<<<<<< HEAD
-      "dependsOn": [
-        "^build"
-      ],
-      "outputs": [
-        "dist/**/*.js",
-        "dist/**/*.mjs",
-        "dist/**/*.cjs",
-        "dist/**/*.d.ts",
-        "dist/**/*.d.mts",
-        "dist/**/*.d.cts",
-        "dist/**/*.json",
-        "dist/**/*.txt",
-        ".next/**",
-        "!dist/**/*.map",
-        "!dist/**/*.js.map",
-        "!dist/**/*.mjs.map",
-        "!dist/**/*.cjs.map",
-        "!dist/**/*.d.ts.map",
-        "!.next/**/*.map",
-        "!dist/**/*.test.*",
-        "!dist/**/*.spec.*",
-        "!dist/**/*.stories.*",
-        "!dist/**/test/**",
-        "!dist/**/__tests__/**",
-        "!dist/**/__mocks__/**",
-        "!dist/**/*.md",
-        "!dist/**/node_modules/**"
-      ]
-    },
-    "build:dry-run": {
-      "dependsOn": [
-        "^build:dry-run"
-      ],
-      "outputs": [
-        "dist/**/*.js",
-        "dist/**/*.mjs",
-        "dist/**/*.cjs",
-        "dist/**/*.d.ts",
-        "dist/**/*.d.mts",
-        "dist/**/*.d.cts",
-        "dist/**/*.json",
-        "dist/**/*.txt",
-        ".next/**",
-        "!dist/**/*.map",
-        "!dist/**/*.js.map",
-        "!dist/**/*.mjs.map",
-        "!dist/**/*.cjs.map",
-        "!dist/**/*.d.ts.map",
-        "!.next/**/*.map",
-        "!dist/**/*.test.*",
-        "!dist/**/*.spec.*",
-        "!dist/**/*.stories.*",
-        "!dist/**/test/**",
-        "!dist/**/__tests__/**",
-        "!dist/**/__mocks__/**",
-        "!dist/**/*.md",
-        "!dist/**/node_modules/**"
-      ],
-      "env": [
-        "SKIP_ENV_CHECK"
-      ]
-=======
       "dependsOn": ["^build"]
     },
     "build:dry-run": {
       "dependsOn": ["^build:dry-run"],
       "env": ["SKIP_ENV_CHECK"]
->>>>>>> 1e43ecf5
     },
     "dev": {
       "cache": false,
@@ -110,63 +46,8 @@
       "persistent": true
     },
     "test:coverage": {
-<<<<<<< HEAD
-      "dependsOn": [
-        "^build"
-      ],
-      "outputs": [
-        "coverage/**"
-      ]
-    },
-    "build:commonjs": {
-      "cache": false,
-      "persistent": false,
-      "outputs": [
-        "dist/**/*.js",
-        "dist/**/*.cjs",
-        "dist/**/*.d.ts",
-        "dist/**/*.d.cts",
-        "dist/**/*.json",
-        "dist/**/*.txt",
-        "!dist/**/*.map",
-        "!dist/**/*.js.map",
-        "!dist/**/*.cjs.map",
-        "!dist/**/*.d.ts.map"
-      ]
-    },
-    "build:commonjs:watch": {
-      "cache": false,
-      "persistent": true,
-      "dependsOn": [
-        "build:commonjs"
-      ]
-    },
-    "db:migrate": {
-      "cache": false,
-      "env": [
-        "NODE_TLS_REJECT_UNAUTHORIZED"
-      ]
-    },
-    "db:seed": {
-      "cache": false,
-      "env": [
-        "DATABASE_URL",
-        "ENVIRONMENT",
-        "NODE_ENV"
-      ]
-    },
-    "db:init": {
-      "cache": false,
-      "dependsOn": ["db:migrate"],
-      "env": [
-        "DATABASE_URL",
-        "ENVIRONMENT",
-        "NODE_ENV"
-      ]
-=======
       "dependsOn": ["^build"],
       "outputs": ["coverage/**"]
->>>>>>> 1e43ecf5
     }
   },
   "globalEnv": [
