--- conflicted
+++ resolved
@@ -4,41 +4,19 @@
   "concurrency": "20",
   "tasks": {
     "build": {
-<<<<<<< HEAD
-      "dependsOn": ["^build"],
-      "outputs": ["dist/**", ".next/**"]
-    },
-    "build:dry-run": {
-      "dependsOn": ["^build:dry-run"],
-      "outputs": ["dist/**", ".next/**"],
-=======
       "dependsOn": ["^build"]
     },
     "build:dry-run": {
       "dependsOn": ["^build:dry-run"],
->>>>>>> 738fe236
       "env": ["SKIP_ENV_CHECK"]
     },
     "dev": {
       "cache": false,
-<<<<<<< HEAD
-      "persistent": true,
-      "dependsOn": ["@buster/database#dev"]
-    },
-    "momentic": {
-      "cache": false,
-=======
->>>>>>> 738fe236
       "persistent": true
     },
     "dev:fast": {
       "cache": false,
-<<<<<<< HEAD
-      "persistent": true,
-      "dependsOn": ["@buster/database#dev"]
-=======
       "persistent": true
->>>>>>> 738fe236
     },
     "lint": {
       "dependsOn": ["^lint"]
@@ -50,11 +28,7 @@
       "dependsOn": ["^build"]
     },
     "test:unit": {
-<<<<<<< HEAD
-      "dependsOn": ["^test:unit"]
-=======
       "dependsOn": ["^build"]
->>>>>>> 738fe236
     },
     "test:integration": {
       "dependsOn": ["^build"]
@@ -74,19 +48,6 @@
     "test:coverage": {
       "dependsOn": ["^build"],
       "outputs": ["coverage/**"]
-<<<<<<< HEAD
-    },
-    "build:commonjs": {
-      "cache": false,
-      "persistent": false,
-      "outputs": ["dist/**"]
-    },
-    "build:commonjs:watch": {
-      "cache": false,
-      "persistent": true,
-      "dependsOn": ["build:commonjs"]
-=======
->>>>>>> 738fe236
     }
   },
   "globalEnv": [
