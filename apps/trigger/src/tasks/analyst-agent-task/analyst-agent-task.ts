--- conflicted
+++ resolved
@@ -1,10 +1,5 @@
-<<<<<<< HEAD
 import { logger, schemaTask } from '@trigger.dev/sdk';
 import { initLogger, wrapTraced, currentSpan } from 'braintrust';
-=======
-import { logger, schemaTask, tasks } from '@trigger.dev/sdk/v3';
-import { initLogger, wrapTraced } from 'braintrust';
->>>>>>> 2525824d
 import { AnalystAgentTaskInputSchema, type AnalystAgentTaskOutput } from './types';
 
 // Task 2 & 4: Database helpers (IMPLEMENTED)
@@ -364,11 +359,7 @@
         dataSourceId: dataSource.dataSourceId,
         dataSourceSyntax: dataSource.dataSourceSyntax,
         dashboardFilesCount: dashboardFiles.length,
-<<<<<<< HEAD
-        dashboardFiles: dashboardFiles.map((d: any) => ({
-=======
         dashboardFiles: dashboardFiles.map((d) => ({
->>>>>>> 2525824d
           id: d.id,
           name: d.name,
           versionNumber: d.versionNumber,
