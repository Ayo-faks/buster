--- conflicted
+++ resolved
@@ -30,12 +30,7 @@
     "@buster/typescript-config": "workspace:*",
     "@buster/vitest-config": "workspace:*",
     "@buster/web-tools": "workspace:*",
-<<<<<<< HEAD
     "@trigger.dev/sdk": "catalog:",
-=======
-    "@mastra/core": "catalog:",
-    "@trigger.dev/sdk": "4.0.0-v4-beta.27",
->>>>>>> 9079a768
     "ai": "catalog:",
     "braintrust": "catalog:",
     "vitest": "catalog:",
