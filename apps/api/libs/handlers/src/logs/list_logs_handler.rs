--- conflicted
+++ resolved
@@ -73,17 +73,6 @@
 
     let mut conn = get_pg_pool().get().await?;
 
-    let user_message_count = messages::table
-        .filter(messages::chat_id.eq(chats::id))
-        .filter(messages::request_message.is_not_null())
-        .filter(messages::deleted_at.is_null())
-        .count();
-
-    let total_message_count = messages::table
-        .filter(messages::chat_id.eq(chats::id))
-        .filter(messages::deleted_at.is_null())
-        .count();
-
     // Start building the query
     let mut query = chats::table
         .inner_join(users::table.on(chats::created_by.eq(users::id)))
@@ -92,10 +81,6 @@
         .filter(chats::title.ne("")) // Filter out empty titles
         .filter(chats::title.ne(" ")) // Filter out single space
         .filter(
-<<<<<<< HEAD
-            user_message_count.gt(0)
-            .or(total_message_count.gt(1))
-=======
             diesel::dsl::exists(
                 messages::table
                     .filter(messages::chat_id.eq(chats::id))
@@ -106,7 +91,6 @@
                     "(SELECT COUNT(*) FROM messages WHERE messages.chat_id = chats.id AND messages.deleted_at IS NULL) > 1"
                 )
             )
->>>>>>> 3d6c7549
         )
         .into_boxed();
 
