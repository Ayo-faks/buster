'use client';

import { type Value } from 'platejs';
import { useEditorRef, usePlateEditor, type TPlateEditor } from 'platejs/react';
import { useMemo } from 'react';
import { EditorKit } from './editor-kit';
import { FIXED_TOOLBAR_KIT_KEY } from './plugins/fixed-toolbar-kit';
import { GlobalVariablePlugin } from './plugins/global-variable-kit';

export const useReportEditor = ({
  value,
  disabled,
  mode = 'default',
  useFixedToolbarKit = false
}: {
  value: Value;
  disabled: boolean;
  useFixedToolbarKit?: boolean;
  mode?: 'export' | 'default';
}) => {
  const plugins = useMemo(() => {
    const filteredKeys: string[] = [];
    if (!useFixedToolbarKit) {
      filteredKeys.push(FIXED_TOOLBAR_KIT_KEY);
    }

    return [
      ...EditorKit,
      GlobalVariablePlugin.configure({
        options: { mode }
      })
    ].filter((p) => !filteredKeys.includes(p.key));
<<<<<<< HEAD
  }, []);
=======
  }, [useFixedToolbarKit, mode]);
>>>>>>> 948db75d

  return usePlateEditor({
    plugins,
    value,
    readOnly: disabled
  });
};

export type ReportEditor = TPlateEditor<Value, (typeof EditorKit)[number]>;

export const useEditor = () => useEditorRef<ReportEditor>();<|MERGE_RESOLUTION|>--- conflicted
+++ resolved
@@ -30,11 +30,7 @@
         options: { mode }
       })
     ].filter((p) => !filteredKeys.includes(p.key));
-<<<<<<< HEAD
   }, []);
-=======
-  }, [useFixedToolbarKit, mode]);
->>>>>>> 948db75d
 
   return usePlateEditor({
     plugins,
