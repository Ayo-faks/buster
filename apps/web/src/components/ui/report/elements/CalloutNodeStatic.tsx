import type { SlateElementProps, TCalloutElement } from 'platejs';
import { SlateElement } from 'platejs';
<<<<<<< HEAD
import { Button } from '@/components/ui/buttons';
import { NodeTypeIcons } from '../config/icons';
=======
import * as React from 'react';
>>>>>>> 667cbfab

import { cn } from '@/lib/utils';

export function CalloutElementStatic({
  children,
  className,
  ...props
}: SlateElementProps<TCalloutElement>) {
  const [hasCopied, setHasCopied] = React.useState(false);

  React.useEffect(() => {
    if (hasCopied) {
      const timeout = setTimeout(() => {
        setHasCopied(false);
      }, 2000);
      return () => clearTimeout(timeout);
    }
  }, [hasCopied]);

  const handleCopy = () => {
    // Extract text content from the children
    const getTextContent = (node: unknown): string => {
      if (typeof node === 'string') return node;
      if (Array.isArray(node)) return node.map(getTextContent).join('');
      if (node && typeof node === 'object' && 'props' in node) {
        const reactNode = node as { props?: { children?: unknown } };
        if (reactNode.props?.children) {
          return getTextContent(reactNode.props.children);
        }
      }
      return '';
    };

    const textContent = getTextContent(children);
    void navigator.clipboard.writeText(textContent);
    setHasCopied(true);
  };

  return (
    <SlateElement
      className={cn('bg-muted my-2.5 flex rounded-sm p-2 pl-3 relative group text-[15px] leading-[150%] font-normal', className)}
      style={{
        backgroundColor: props.element.backgroundColor as string,
      }}
      {...props}
    >
      <div className="flex w-full gap-2 rounded-md">
        <div
          className="size-6 text-[18px] select-none"
          style={{
            fontFamily:
              '"Apple Color Emoji", "Segoe UI Emoji", NotoColorEmoji, "Noto Color Emoji", "Segoe UI Symbol", "Android Emoji", EmojiSymbols',
          }}
        >
          <span data-plate-prevent-deserialization>{props.element.icon || '💡'}</span>
        </div>
        <div className="w-full">{children}</div>
      </div>
      
      {/* Copy button - hidden by default, shown on hover */}
      <div className="absolute top-1 right-1 opacity-0 group-hover:opacity-100 transition-opacity duration-200">
        <Button
          variant="ghost"
          size="small"
          onClick={handleCopy}
          prefix={hasCopied ? <NodeTypeIcons.check /> : <NodeTypeIcons.copy />}
          className="h-6 w-6 p-0"
        />
      </div>
    </SlateElement>
  );
}<|MERGE_RESOLUTION|>--- conflicted
+++ resolved
@@ -1,12 +1,8 @@
 import type { SlateElementProps, TCalloutElement } from 'platejs';
 import { SlateElement } from 'platejs';
-<<<<<<< HEAD
 import { Button } from '@/components/ui/buttons';
 import { NodeTypeIcons } from '../config/icons';
-=======
 import * as React from 'react';
->>>>>>> 667cbfab
-
 import { cn } from '@/lib/utils';
 
 export function CalloutElementStatic({
