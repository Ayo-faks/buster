'use client';

import {
  PlateElement,
  type PlateElementProps,
  useEditorRef,
  useElement,
  useFocused,
  useReadOnly,
  useSelected,
  withHOC
} from 'platejs/react';
import { ResizableProvider, useResizableValue } from '@platejs/resizable';
import { MetricEmbedPlaceholder } from './MetricPlaceholder';
import { MetricToolbar } from './MetricToolbar';
import { Caption, CaptionTextarea } from '../CaptionNode';
import { mediaResizeHandleVariants, Resizable, ResizeHandle } from '../ResizeHandle';
import { type TMetricElement } from '../../plugins/metric-kit';
import React, { useMemo, useRef, type PropsWithChildren } from 'react';
import { useSize } from '@/hooks/useSize';
import { MetricContent } from './MetricContent';
import { cn } from '@/lib/classMerge';
import { useDraggable } from '@platejs/dnd';
import { GlobalVariablePlugin } from '../../plugins/global-variable-kit';

type MetricElementProps = PlateElementProps<TMetricElement>;

export const MetricElement = withHOC(
  ResizableProvider,
  function MetricElement({ attributes, children, ...props }: MetricElementProps) {
    const metricId = props.element.metricId;
    const metricVersionNumber = props.element.metricVersionNumber;
    const readOnly = useReadOnly();
    const mode = props.editor.getOption(GlobalVariablePlugin, 'mode');

    const content = metricId ? (
<<<<<<< HEAD
      <MetricToolbar selectedMetricId={metricId}>
        <MetricResizeContainer>
          <MetricContent
            metricId={metricId}
            metricVersionNumber={metricVersionNumber}
            readOnly={readOnly}
          />
        </MetricResizeContainer>
      </MetricToolbar>
=======
      <MetricResizeContainer>
        <MetricContent
          metricId={metricId}
          metricVersionNumber={metricVersionNumber}
          readOnly={readOnly}
          isExportMode={mode === 'export'}
        />
      </MetricResizeContainer>
>>>>>>> a1fe0076
    ) : (
      <MetricEmbedPlaceholder />
    );

    return (
      <PlateElement
        className="rounded-md"
        attributes={{
          ...attributes,
          'data-plate-open-context-menu': true,
          // Mark metric element for export so we can target it for rasterization
          'data-export-metric': true
        }}
        {...props}>
        <div contentEditable={false}>{content}</div>

        <div className="h-0" contentEditable={false}>
          {children}
        </div>
      </PlateElement>
    );
  }
);

const MetricResizeContainer: React.FC<PropsWithChildren> = ({ children }) => {
  const width = useResizableValue('width');
  const ref = useRef<HTMLDivElement>(null);
  const element = useElement();
  const editor = useEditorRef();
  const editorWidth = useSize(ref)?.width ?? 400;
  const isSelected = useSelected();
  const isFocused = useFocused();
  const { isDragging, handleRef } = useDraggable({
    element: element
  });
  const align = 'center'; // Default align for metrics

  const selectNode = () => {
    editor?.tf.select(element);
  };

  const height = useMemo(() => {
    const ratio = 9 / 16;
    if (typeof width !== 'number') return (editorWidth ?? 400) * ratio;
    return width * ratio;
  }, [width, editorWidth]);

  return (
    <figure
      data-metric-figure
      onClick={selectNode}
      ref={ref}
      contentEditable={false}
      className={cn(
        'group relative m-0 my-1.5 w-full cursor-default transition-all',
        isSelected && 'bg-item-hover/10 rounded'
      )}>
      <Resizable
        align={align}
        options={{
          align,
          minWidth: 350
        }}>
        <ResizeHandle
          className={mediaResizeHandleVariants({ direction: 'left' })}
          options={{ direction: 'left' }}
        />

        <div
          ref={handleRef}
          className={cn('min-h-64', isDragging && 'cursor-grabbing opacity-50')}
          style={{ height }}>
          {children}
        </div>

        <ResizeHandle
          className={mediaResizeHandleVariants({ direction: 'right' })}
          options={{ direction: 'right' }}
        />
      </Resizable>

      <Caption style={{ width }} align={align}>
        <CaptionTextarea placeholder="Write a caption..." />
      </Caption>
    </figure>
  );
};<|MERGE_RESOLUTION|>--- conflicted
+++ resolved
@@ -34,26 +34,16 @@
     const mode = props.editor.getOption(GlobalVariablePlugin, 'mode');
 
     const content = metricId ? (
-<<<<<<< HEAD
       <MetricToolbar selectedMetricId={metricId}>
         <MetricResizeContainer>
           <MetricContent
             metricId={metricId}
             metricVersionNumber={metricVersionNumber}
             readOnly={readOnly}
+            isExportMode={mode === 'export'}
           />
         </MetricResizeContainer>
       </MetricToolbar>
-=======
-      <MetricResizeContainer>
-        <MetricContent
-          metricId={metricId}
-          metricVersionNumber={metricVersionNumber}
-          readOnly={readOnly}
-          isExportMode={mode === 'export'}
-        />
-      </MetricResizeContainer>
->>>>>>> a1fe0076
     ) : (
       <MetricEmbedPlaceholder />
     );
