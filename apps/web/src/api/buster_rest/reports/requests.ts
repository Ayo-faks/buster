--- conflicted
+++ resolved
@@ -5,11 +5,8 @@
   GetReportsListRequest,
   GetReportsListResponse,
   GetReportResponse,
-<<<<<<< HEAD
-=======
   ShareDeleteResponse,
   SharePostResponse,
->>>>>>> b41d1af5
   UpdateReportRequest,
   UpdateReportResponse
 } from '@buster/server-shared/reports';
