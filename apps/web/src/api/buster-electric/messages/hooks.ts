import { useMemo, useRef } from 'react';
import { messageShape, messagesShape } from './shapes';
import { useShape, useShapeStream } from '../instances';
import { useChatUpdate } from '@/context/Chats/useChatUpdate';
import { updateMessageShapeToIChatMessage } from './helpers';
import { useMemoizedFn } from '@/hooks';
<<<<<<< HEAD
import {
  prefetchGetListChats,
  prefetchGetChat,
  useGetChatMemoized,
  useGetChatMessageMemoized,
  useGetChat
} from '@/api/buster_rest/chats';
=======
import { prefetchGetChatsList, useGetChatMemoized } from '@/api/buster_rest/chats';
>>>>>>> 0feb690b
import uniq from 'lodash/uniq';
import type { ChatMessageResponseMessage_File } from '@buster/server-shared/chats';
import type { BusterChatMessage } from '../../asset_interfaces/chat';
import { useQueryClient } from '@tanstack/react-query';
import { dashboardQueryKeys } from '../../query_keys/dashboard';
import isEmpty from 'lodash/isEmpty';
import { metricsQueryKeys } from '../../query_keys/metric';
import { chatQueryKeys } from '../../query_keys/chat';

export const useGetMessage = ({ chatId, messageId }: { chatId: string; messageId: string }) => {
  const shape = useMemo(() => messageShape({ chatId, messageId }), [chatId, messageId]);
  return useShape(shape);
};

export const useGetMessages = ({ chatId }: { chatId: string }) => {
  const shape = useMemo(() => messagesShape({ chatId }), [chatId]);
  return useShape(shape);
};

const updateOperations: Array<'insert' | 'update' | 'delete'> = ['update'];
const insertOperations: Array<'insert' | 'update' | 'delete'> = ['insert'];

export const useTrackAndUpdateMessageChanges = (
  {
    chatId,
    messageId,
    isStreamingMessage
  }: {
    chatId: string | undefined;
    messageId: string;
    isStreamingMessage: boolean;
  },
  callback?: (message: ReturnType<typeof updateMessageShapeToIChatMessage>) => void
) => {
  const { onUpdateChatMessage, onUpdateChat } = useChatUpdate();
  const checkIfWeHaveAFollowupDashboard = useCheckIfWeHaveAFollowupDashboard(messageId);
  const getChatMemoized = useGetChatMemoized();

  const subscribe = !!chatId && !!messageId && messageId !== 'undefined';

  const shape = useMemo(
    () => messageShape({ chatId: chatId || '', messageId }),
    [chatId, messageId]
  );

  return useShapeStream(
    shape,
    updateOperations,
    useMemoizedFn((message) => {
      if (message && message.value && chatId) {
        const iChatMessage = updateMessageShapeToIChatMessage(message.value);
        const chat = getChatMemoized(chatId);

        if (chat) {
          //ADD NEW MESSAGE ID TO CHAT
          const currentMessageIds = chat.message_ids;
          const allMessageIds = uniq([...currentMessageIds, messageId]);
          if (currentMessageIds.length !== allMessageIds.length) {
            onUpdateChat({
              ...chat,
              id: chatId,
              message_ids: allMessageIds
            });
          }

          //check if we have a files in the message
          const hasFiles = iChatMessage.reasoning_message_ids?.some((id) => {
            const reasoningMessage = iChatMessage.response_messages?.[id];
            return (
              reasoningMessage &&
              (reasoningMessage as ChatMessageResponseMessage_File)?.file_type === 'dashboard'
            );
          });
          if (hasFiles) {
            prefetchGetChatsList();
          }

          if (!isEmpty(iChatMessage.response_message_ids)) {
            checkIfWeHaveAFollowupDashboard(iChatMessage);
          }

          if (iChatMessage.is_completed) {
            prefetchGetChatsList();
          }
        }
        callback?.(iChatMessage);
        onUpdateChatMessage(iChatMessage);
      }
    }),
    subscribe
  );
};

const useCheckIfWeHaveAFollowupDashboard = (messageId: string) => {
  const queryClient = useQueryClient();
  const hasSeenFileByMessageId = useRef<Record<string, boolean>>({});

  const method = (message: Partial<BusterChatMessage>) => {
    if (!hasSeenFileByMessageId.current[messageId]) {
      const allFiles = Object.values(message.response_messages || {}).filter(
        (x) => (x as ChatMessageResponseMessage_File).file_type === 'dashboard'
      ) as ChatMessageResponseMessage_File[];
      if (allFiles.length > 0) {
        hasSeenFileByMessageId.current[messageId] = true;

        for (const file of allFiles) {
          const fileType = (file as ChatMessageResponseMessage_File).file_type;
          if (fileType === 'dashboard') {
            const { queryKey } = dashboardQueryKeys.dashboardGetDashboard(
              file.id,
              file.version_number
            );
            queryClient.invalidateQueries({ queryKey });
          } else if (fileType === 'metric') {
            const { queryKey } = metricsQueryKeys.metricsGetMetric(file.id, file.version_number);
            queryClient.invalidateQueries({ queryKey });
          } else {
            const _exhaustiveCheck: 'reasoning' = fileType;
          }
        }
      }
    }
  };

  return useMemoizedFn(method);
};

export const useTrackAndUpdateNewMessages = ({ chatId }: { chatId: string | undefined }) => {
  const { onUpdateChat } = useChatUpdate();
  const getChatMemoized = useGetChatMemoized();
  const getChatMessageMemoized = useGetChatMessageMemoized();
  const queryClient = useQueryClient();

  const subscribe = !!chatId;

  const shape = useMemo(() => messagesShape({ chatId: chatId || '', columns: ['id'] }), [chatId]);

  return useShapeStream(
    shape,
    insertOperations,
    useMemoizedFn((message) => {
      if (message && message.value && chatId) {
        const messageId = message.value.id;
        const chat = getChatMemoized(chatId);

        if (chat && messageId) {
          const currentMessageIds = chat.message_ids;
          const allMessageIds = uniq([...currentMessageIds, messageId]);

          if (currentMessageIds.length !== allMessageIds.length) {
            onUpdateChat({
              ...chat,
              id: chatId,
              message_ids: allMessageIds
            });

            const messageIsStored = getChatMessageMemoized(messageId);
            if (!messageIsStored) {
              queryClient.invalidateQueries({
                queryKey: chatQueryKeys.chatsGetChat(chatId).queryKey
              });
            }
          }
        }
      }
    }),
    subscribe
  );
};<|MERGE_RESOLUTION|>--- conflicted
+++ resolved
@@ -4,17 +4,7 @@
 import { useChatUpdate } from '@/context/Chats/useChatUpdate';
 import { updateMessageShapeToIChatMessage } from './helpers';
 import { useMemoizedFn } from '@/hooks';
-<<<<<<< HEAD
-import {
-  prefetchGetListChats,
-  prefetchGetChat,
-  useGetChatMemoized,
-  useGetChatMessageMemoized,
-  useGetChat
-} from '@/api/buster_rest/chats';
-=======
-import { prefetchGetChatsList, useGetChatMemoized } from '@/api/buster_rest/chats';
->>>>>>> 0feb690b
+import { useGetChatMemoized, useGetChatMessageMemoized } from '@/api/buster_rest/chats';
 import uniq from 'lodash/uniq';
 import type { ChatMessageResponseMessage_File } from '@buster/server-shared/chats';
 import type { BusterChatMessage } from '../../asset_interfaces/chat';
