'use client';

import { useGetReport, useUpdateReport } from '@/api/buster_rest/reports';
import { cn } from '@/lib/utils';
import React from 'react';
import { ReportPageHeader } from './ReportPageHeader';
import { useMemoizedFn } from '@/hooks/useMemoizedFn';
import DynamicReportEditor from '@/components/ui/report/DynamicReportEditor';
import { type IReportEditor } from '@/components/ui/report/ReportEditor';
import { ReportEditorSkeleton } from '@/components/ui/report/ReportEditorSkeleton';
import { useChatIndividualContextSelector } from '@/layouts/ChatLayout/ChatContext';
import { useTrackAndUpdateReportChanges } from '@/api/buster-electric/reports/hooks';
<<<<<<< HEAD
import { ShimmerText } from '@/components/ui/typography/ShimmerText';
import { GeneratingContent } from './GeneratingContent';
=======
import { useHotkeys } from 'react-hotkeys-hook';
>>>>>>> 60d7bd67

export const ReportPageController: React.FC<{
  reportId: string;
  readOnly?: boolean;
  className?: string;
  onReady?: (editor: IReportEditor) => void;
  mode?: 'default' | 'export';
}> = React.memo(
  ({ reportId, readOnly = false, className = '', onReady: onReadyProp, mode = 'default' }) => {
    const { data: report } = useGetReport({ reportId, versionNumber: undefined });
<<<<<<< HEAD
    const isStreamingMessage = useChatIndividualContextSelector((x) => x.isStreamingMessage);
    const messageId = useChatIndividualContextSelector((x) => x.currentMessageId);
=======
    let isStreamingMessage = useChatIndividualContextSelector((x) => x.isStreamingMessage);
>>>>>>> 60d7bd67

    const content = report?.content || '';
    const showGeneratingContent = messageId && isStreamingMessage;
    const commonClassName = 'sm:px-[max(64px,calc(50%-350px))]';

    const [useOverride, setUseOverride] = React.useState(false);

    useHotkeys('x', () => {
      setUseOverride((v) => {
        console.log('x', !v);
        return !v;
      });
    });

    if (useOverride) {
      isStreamingMessage = true;
      readOnly = true;
    } else {
      isStreamingMessage = false;
      readOnly = false;
    }

    const { mutate: updateReport } = useUpdateReport();

    const canUpdate = () => {
      if (isStreamingMessage || !report || readOnly) {
        console.warn('Cannot update report');
        return false;
      }
      return true;
    };

    const onChangeName = useMemoizedFn((name: string) => {
      if (!canUpdate()) {
        return;
      }
      updateReport({ reportId, name });
    });

    const onChangeContent = useMemoizedFn((content: string) => {
      if (!canUpdate()) {
        return;
      }
      updateReport({ reportId, content });
    });

    useTrackAndUpdateReportChanges({ reportId, subscribe: isStreamingMessage });

    return (
      <div
        id="report-page-controller"
        className={cn('relative h-full space-y-1.5 overflow-hidden', className)}>
        {report ? (
          <DynamicReportEditor
            value={content}
            placeholder="Start typing..."
            className={commonClassName}
            containerClassName="pt-9"
            variant="default"
            useFixedToolbarKit={false}
            onValueChange={onChangeContent}
            readOnly={readOnly || !report}
            mode={mode}
            onReady={onReadyProp}
            isStreaming={isStreamingMessage}
            postEditorChildren={
              showGeneratingContent ? (
                <GeneratingContent messageId={messageId} className={commonClassName} />
              ) : null
            }>
            <ReportPageHeader
              name={report?.name}
              updatedAt={report?.updated_at}
              onChangeName={onChangeName}
              className={commonClassName}
              isStreaming={isStreamingMessage}
            />
          </DynamicReportEditor>
        ) : (
          <ReportEditorSkeleton />
        )}
      </div>
    );
  }
);

ReportPageController.displayName = 'ReportPageController';<|MERGE_RESOLUTION|>--- conflicted
+++ resolved
@@ -10,12 +10,9 @@
 import { ReportEditorSkeleton } from '@/components/ui/report/ReportEditorSkeleton';
 import { useChatIndividualContextSelector } from '@/layouts/ChatLayout/ChatContext';
 import { useTrackAndUpdateReportChanges } from '@/api/buster-electric/reports/hooks';
-<<<<<<< HEAD
 import { ShimmerText } from '@/components/ui/typography/ShimmerText';
 import { GeneratingContent } from './GeneratingContent';
-=======
 import { useHotkeys } from 'react-hotkeys-hook';
->>>>>>> 60d7bd67
 
 export const ReportPageController: React.FC<{
   reportId: string;
@@ -26,33 +23,12 @@
 }> = React.memo(
   ({ reportId, readOnly = false, className = '', onReady: onReadyProp, mode = 'default' }) => {
     const { data: report } = useGetReport({ reportId, versionNumber: undefined });
-<<<<<<< HEAD
     const isStreamingMessage = useChatIndividualContextSelector((x) => x.isStreamingMessage);
     const messageId = useChatIndividualContextSelector((x) => x.currentMessageId);
-=======
-    let isStreamingMessage = useChatIndividualContextSelector((x) => x.isStreamingMessage);
->>>>>>> 60d7bd67
 
     const content = report?.content || '';
     const showGeneratingContent = messageId && isStreamingMessage;
     const commonClassName = 'sm:px-[max(64px,calc(50%-350px))]';
-
-    const [useOverride, setUseOverride] = React.useState(false);
-
-    useHotkeys('x', () => {
-      setUseOverride((v) => {
-        console.log('x', !v);
-        return !v;
-      });
-    });
-
-    if (useOverride) {
-      isStreamingMessage = true;
-      readOnly = true;
-    } else {
-      isStreamingMessage = false;
-      readOnly = false;
-    }
 
     const { mutate: updateReport } = useUpdateReport();
 
