import { createFileRoute, redirect } from '@tanstack/react-router';
import { BUSTER_SIGN_UP_URL } from '../../config/externalRoutes';

export const Route = createFileRoute('/info/getting-started')({
<<<<<<< HEAD
  component: GettingStartedPage,
});

function GettingStartedPage() {
  useEffect(() => {
    window.location.replace('https://buster.so/sign-up');
  }, []);
  return null;
}
=======
  component: () => null,
  beforeLoad: () => {
    throw redirect({ href: BUSTER_SIGN_UP_URL, replace: true, statusCode: 307 });
  },
});
>>>>>>> 3a9a8c0b
<|MERGE_RESOLUTION|>--- conflicted
+++ resolved
@@ -2,20 +2,8 @@
 import { BUSTER_SIGN_UP_URL } from '../../config/externalRoutes';
 
 export const Route = createFileRoute('/info/getting-started')({
-<<<<<<< HEAD
-  component: GettingStartedPage,
-});
-
-function GettingStartedPage() {
-  useEffect(() => {
-    window.location.replace('https://buster.so/sign-up');
-  }, []);
-  return null;
-}
-=======
   component: () => null,
   beforeLoad: () => {
     throw redirect({ href: BUSTER_SIGN_UP_URL, replace: true, statusCode: 307 });
   },
-});
->>>>>>> 3a9a8c0b
+});