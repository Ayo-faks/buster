--- conflicted
+++ resolved
@@ -1,116 +1,4 @@
 {
-<<<<<<< HEAD
-    "$schema": "https://turbo.build/schema.json",
-    "extends": ["//"],
-    "tasks": {
-      "build": {
-        "dependsOn": ["^build", "@buster/server-shared#build"],
-        "inputs": [
-          "src/**/*",
-          "!src/**/*.test.{ts,tsx,js,jsx}",
-          "!src/**/*.spec.{ts,tsx,js,jsx}",
-          "public/**/*",
-          "next.config.mjs",
-          "tailwind.config.ts",
-          "tsconfig.json",
-          "package.json"
-        ],
-        "outputs": [
-          ".output/server/index.mjs",
-          ".output/server/chunks/**",
-          ".output/public/assets/**/*.js",
-          ".output/public/assets/**/*.css",
-          ".output/public/favicon.ico",
-          ".output/public/manifest.json",
-          ".vercel/**",
-          "!.output/**/*.map",
-          "!.output/**/*.map.js",
-          "!.output/server/node_modules/**",
-          "!.output/public/assets/**/*.png",
-          "!.output/public/assets/**/*.jpg",
-          "!.output/public/assets/**/*.jpeg",
-          "!.output/public/assets/**/*.gif",
-          "!.output/public/assets/**/*.svg",
-          "!.output/**/*.test.*",
-          "!.output/**/*.spec.*"
-        ]
-      },
-      "build:vercel": {
-        "dependsOn": ["^build:vercel", "@buster/server-shared#build"],
-        "inputs": [
-          "src/**/*",
-          "!src/**/*.test.{ts,tsx,js,jsx}",
-          "!src/**/*.spec.{ts,tsx,js,jsx}",
-          "public/**/*",
-          "next.config.mjs",
-          "tailwind.config.ts",
-          "tsconfig.json",
-          "package.json"
-        ],
-        "outputs": [
-          ".output/server/index.mjs",
-          ".output/server/chunks/**",
-          ".output/public/assets/**/*.js",
-          ".output/public/assets/**/*.css",
-          ".output/public/favicon.ico",
-          ".output/public/manifest.json",
-          ".vercel/**",
-          "!.output/**/*.map",
-          "!.output/**/*.map.js",
-          "!.output/server/node_modules/**",
-          "!.output/public/assets/**/*.png",
-          "!.output/public/assets/**/*.jpg",
-          "!.output/public/assets/**/*.jpeg",
-          "!.output/public/assets/**/*.gif",
-          "!.output/public/assets/**/*.svg",
-          "!.output/**/*.test.*",
-          "!.output/**/*.spec.*"
-        ]
-      },
-      "start": {
-        "dependsOn": ["build"],
-        "cache": true,
-        "persistent": true
-      },
-      "test": {
-        "inputs": [
-          "src/**/*",
-          "**/*.test.{ts,tsx,js,jsx}",
-          "**/*.spec.{ts,tsx,js,jsx}",
-          "playwright-tests/**/*",
-          "vitest.config.ts",
-          "package.json"
-        ]
-      },
-      "dev": {
-        "dependsOn": ["@buster/server-shared#build"],
-        "cache": false,
-        "persistent": true,
-        "inputs": [
-          "src/**/*",
-          "!src/**/*.test.{ts,tsx,js,jsx}",
-          "!src/**/*.spec.{ts,tsx,js,jsx}",
-          "next.config.mjs",
-          "tailwind.config.ts",
-          "tsconfig.json",
-          "package.json"
-        ]
-      },
-      "dev:fast": {
-        "dependsOn": ["@buster/server-shared#build"],
-        "cache": false,
-        "persistent": true,
-        "inputs": [
-          "src/**/*",
-          "!src/**/*.test.{ts,tsx,js,jsx}",
-          "!src/**/*.spec.{ts,tsx,js,jsx}",
-          "next.config.mjs",
-          "tailwind.config.ts",
-          "tsconfig.json",
-          "package.json"
-        ]
-      }
-=======
   "$schema": "https://turbo.build/schema.json",
   "extends": ["//"],
   "tasks": {
@@ -186,7 +74,6 @@
         "tsconfig.json",
         "package.json"
       ]
->>>>>>> 1e43ecf5
     }
   }
 }