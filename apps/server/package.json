{
  "name": "@buster-app/server",
  "type": "module",
  "exports": {
    ".": {
      "types": "./src/index.ts"
    }
  },
  "scripts": {
    "prebuild": "[ \"$SKIP_ENV_CHECK\" = \"true\" ] || (tsx scripts/validate-env.ts && pnpm run typecheck)",
    "build": "tsup",
    "build:dry-run": "tsup",
    "dev": "bun --watch src/index.ts",
    "dev:fast": "bun --watch src/index.ts",
    "dev:build": "tsup --watch",
    "lint": "biome check --write",
    "start": "bun dist/index.js",
    "test": "vitest run",
    "test:unit": "vitest run --exclude '**/*.int.test.ts' --exclude '**/*.integration.test.ts'",
    "test:integration": "vitest run **/*.int.test.ts **/*.integration.test.ts",
    "test:coverage": "vitest --coverage",
    "test:watch": "vitest --watch",
    "typecheck": "tsc --noEmit"
  },
  "dependencies": {
    "@buster/access-controls": "workspace:*",
    "@buster/ai": "workspace:*",
    "@buster/database": "workspace:*",
    "@buster/env-utils": "workspace:*",
    "@buster/github": "workspace:*",
    "@buster/server-shared": "workspace:*",
    "@buster/server-utils": "workspace:*",
    "@buster/slack": "workspace:*",
    "@buster/test-utils": "workspace:*",
    "@buster/typescript-config": "workspace:*",
    "@buster/vitest-config": "workspace:*",
<<<<<<< HEAD
    "@electric-sql/client": "^1.0.7",
=======
>>>>>>> b7e18e33
    "@hono/zod-validator": "^0.7.2",
    "@supabase/supabase-js": "catalog:",
    "@trigger.dev/sdk": "catalog:",
    "ai": "catalog:",
    "drizzle-orm": "catalog:",
    "hono": "catalog:",
    "hono-pino": "^0.10.1",
    "lodash-es": "^4.17.21",
    "octokit": "^5.0.3",
    "pino": "^9.7.0",
    "pino-pretty": "^13.0.0",
    "tsup": "catalog:",
    "typescript": "5.8.3",
    "zod": "catalog:"
  },
  "devDependencies": {
    "@types/lodash-es": "^4.17.12"
  }
}<|MERGE_RESOLUTION|>--- conflicted
+++ resolved
@@ -34,10 +34,7 @@
     "@buster/test-utils": "workspace:*",
     "@buster/typescript-config": "workspace:*",
     "@buster/vitest-config": "workspace:*",
-<<<<<<< HEAD
     "@electric-sql/client": "^1.0.7",
-=======
->>>>>>> b7e18e33
     "@hono/zod-validator": "^0.7.2",
     "@supabase/supabase-js": "catalog:",
     "@trigger.dev/sdk": "catalog:",
@@ -50,7 +47,7 @@
     "pino": "^9.7.0",
     "pino-pretty": "^13.0.0",
     "tsup": "catalog:",
-    "typescript": "5.8.3",
+    "typescript": "^5.9.2",
     "zod": "catalog:"
   },
   "devDependencies": {
