--- conflicted
+++ resolved
@@ -1,22 +1,11 @@
 import { hasAssetPermission } from '@buster/access-controls';
-<<<<<<< HEAD
-import { type ReportElementsWithIds, getReportMetadata, type reportFiles } from '@buster/database';
+import { getReportMetadata, type reportFiles } from '@buster/database';
 import type { GetReportResponse } from '@buster/server-shared/reports';
-import { markdownToPlatejs } from '@buster/server-utils/report';
-import type { Context } from 'hono';
-=======
-import { getReportMetadata } from '@buster/database';
 import type { Context } from 'hono';
 import { z } from 'zod';
->>>>>>> b41d1af5
 import { errorResponse } from '../../../utils/response';
 import { extractParamFromWhere } from './_helpers';
 
-<<<<<<< HEAD
-type StreamableReportProperties = Pick<typeof reportFiles.$inferSelect, 'name' | 'id' | 'content'>;
-type ReportFile = Partial<GetReportResponse>;
-=======
->>>>>>> b41d1af5
 type ReportMetadata = Awaited<ReturnType<typeof getReportMetadata>>;
 
 const AcceptedColumnsEnum = z.enum(['content', 'name', 'id', 'publicly_accessible']);
