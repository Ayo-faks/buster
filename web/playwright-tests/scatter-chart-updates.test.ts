import { test, expect } from '@playwright/test';

test.describe.serial('Create a scatter plot with a question', () => {
  const question = `I want to understand if there's a relationship between how much an employee sells and the number of orders they process. Can you generate a scatter plot showing each employee's total sales amount on one axis and their total number of orders on the other axis for the last 12 months?`;
  let scatterURL = '';
  test.skip(`I can create a scatter plot with a question: ${question}`, async ({ page }) => {
    await page.goto('http://localhost:3000/app/home');
    await page.getByRole('textbox', { name: 'Ask Buster a question...' }).click();
    await page.getByRole('textbox', { name: 'Ask Buster a question...' }).fill(question);
    await page.getByRole('main').getByRole('button').click();
<<<<<<< HEAD
    await page.waitForTimeout(1000);
=======
    await page.waitForTimeout(4000);
>>>>>>> 188f527a
    await page.waitForLoadState('networkidle');
    await page.waitForLoadState('domcontentloaded');
    await expect(page.getByRole('link', { name: 'Reasoning link' })).toBeVisible();

    await expect(page.getByTestId('metric-view-chart-content').getByRole('img')).toBeVisible({
      timeout: 240000 // 4 minutes
    });
    await expect(page.getByTestId('share-button')).toBeVisible();
    await expect(page.getByTestId('save-to-dashboard-button')).toBeVisible();
    await expect(page.getByTestId('edit-chart-button').getByRole('button')).toBeVisible();

    await page.getByTestId('edit-chart-button').getByRole('button').click();
    await expect(page.getByTestId('select-chart-type-scatter')).toBeVisible();
    await expect(page.getByTestId('select-chart-type-scatter')).toHaveAttribute(
      'data-state',
      'selected'
    );

    const url = page.url();

    scatterURL = url;
  });

  // scatterURL =
  //   'http://localhost:3000/app/chats/84c1d148-4056-4aca-8741-29f2d11619c2/metrics/8c1e2db2-1cbb-532a-bf36-040c2431c7f3/chart?metric_version_number=1&secondary_view=chart-edit';

  test.skip(`I can update the scatter plot`, async ({ page }) => {
    await page.goto(scatterURL);
    await expect(page.getByTestId('edit-chart-button').getByRole('button')).toBeVisible();
    await page.getByTestId('edit-chart-button').getByRole('button').click();
    await page.waitForTimeout(250);
    await page.waitForLoadState('domcontentloaded');
    await page.waitForLoadState('load');
    await page.waitForTimeout(1000);
    await expect(page.getByTestId('select-chart-type-scatter')).not.toBeVisible();
    await page.getByTestId('edit-chart-button').getByRole('button').click();
    await page.waitForTimeout(250);
    await expect(page.getByTestId('select-chart-type-scatter')).toHaveAttribute(
      'data-state',
      'selected'
    );
    await page.getByTestId('segmented-trigger-Styling').click();
    await expect(page.getByText('Dot size')).toBeVisible();
  });

  // scatterURL =
  //   'http://localhost:3000/app/metrics/8c1e2db2-1cbb-532a-bf36-040c2431c7f3/chart?secondary_view=chart-edit';

  test.skip(`I can add a trend line`, async ({ page }) => {
    await page.goto(scatterURL);
    await page.waitForTimeout(100);
    await page.getByTestId('segmented-trigger-Styling').click();
    await page.getByRole('button', { name: 'Add trend line' }).click();

    await expect(
      page
        .locator('div')
        .filter({ hasText: /^Linear$/ })
        .nth(1)
    ).toBeVisible();

    await page.locator('.relative > button').first().click();
    await expect(
      page
        .locator('div')
        .filter({ hasText: /^Linear$/ })
        .nth(1)
    ).toBeHidden();
  });
});<|MERGE_RESOLUTION|>--- conflicted
+++ resolved
@@ -8,11 +8,7 @@
     await page.getByRole('textbox', { name: 'Ask Buster a question...' }).click();
     await page.getByRole('textbox', { name: 'Ask Buster a question...' }).fill(question);
     await page.getByRole('main').getByRole('button').click();
-<<<<<<< HEAD
-    await page.waitForTimeout(1000);
-=======
     await page.waitForTimeout(4000);
->>>>>>> 188f527a
     await page.waitForLoadState('networkidle');
     await page.waitForLoadState('domcontentloaded');
     await expect(page.getByRole('link', { name: 'Reasoning link' })).toBeVisible();
