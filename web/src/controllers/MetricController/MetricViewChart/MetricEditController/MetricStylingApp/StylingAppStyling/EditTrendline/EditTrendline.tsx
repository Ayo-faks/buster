import { DEFAULT_TRENDLINE_CONFIG, IBusterMetricChartConfig } from '@/api/asset_interfaces';
import React, { useEffect, useMemo, useState } from 'react';
import type { ChartEncodes, ScatterAxis, Trendline } from '@/api/asset_interfaces/metric/charts';
import { v4 as uuidv4 } from 'uuid';
import { useSet, useMemoizedFn } from '@/hooks';
import { LabelAndInput } from '../../Common';
import { Button } from '@/components/ui/buttons';
import { Separator } from '@/components/ui/seperator';
import { Plus } from '@/components/ui/icons';
import { AnimatePresence, motion } from 'framer-motion';
import { CollapseDelete } from '../../Common/CollapseDelete';
import { formatLabel } from '@/lib';
import { ColumnMetaData } from '@/api/asset_interfaces';
import { TrendlineColumnId } from './EditTrendlineColumnId';
import { TrendlineColorPicker } from './EditTrendlineColorPicker';
import { TrendlineLabel } from './EditTrendlineLabel';
import { EditTrendlineShowLine } from './EditTrendlineShowLine';
import { EditTrendlineOption } from './EditTrendlineOption';
import { TypeToLabel } from './config';
import { JOIN_CHARACTER } from '@/components/ui/charts/commonHelpers';
import isEqual from 'lodash/isEqual';
import { TrendlineLineStyle } from './TrendlineLineStyle';
import { TrendlineAggregateAllCategories } from './TrendlineAggregateAllCategories';
import { TrendlinePolynomialOrder } from './TrendlinePolynomialOrder';
// import { TrendlineProjection } from './TrendlineProjection';
// import { TrendlinePolynomialOrder } from './TrendlinePolynomialOrder';

export interface LoopTrendline extends Trendline {
  id: string;
}

export const EditTrendline: React.FC<{
  trendlines: IBusterMetricChartConfig['trendlines'];
  colors: string[];
  onUpdateChartConfig: (chartConfig: Partial<IBusterMetricChartConfig>) => void;
  selectedAxis: ChartEncodes;
  columnMetadata: ColumnMetaData[];
  columnLabelFormats: IBusterMetricChartConfig['columnLabelFormats'];
  selectedChartType: IBusterMetricChartConfig['selectedChartType'];
}> = React.memo(
  ({
    trendlines,
    colors,
    onUpdateChartConfig,
    selectedAxis,
    columnMetadata,
    columnLabelFormats,
    selectedChartType
  }) => {
    const [trends, _setTrends] = useState<LoopTrendline[]>(
      trendlines.map((trend) => ({ ...trend, id: trend.id || uuidv4() }))
    );
    const [newTrendIds, { add: addNewTrendId }] = useSet<string>();

    const setTrends = useMemo(() => {
      return (
        setTrends: (prev: LoopTrendline[]) => LoopTrendline[],
        saveToExternal: boolean = true
      ) => {
        _setTrends((trendlines) => {
          const result = setTrends(trendlines);
          if (saveToExternal) {
            onUpdateTrendlines(result);
          }
          return result;
        });
      };
    }, []);

    const onAddTrendline = useMemoizedFn(() => {
      const getNewType = () => {
        const types = [
          'linear_regression',
          'polynomial_regression',
          'exponential_regression',
          'logarithmic_regression',
          'average',
          'min',
          'max',
          'median'
        ] as const;
        return types[Math.floor(Math.random() * types.length)];
      };

      const hasLinearRegression = trends.some((trend) => trend.type === 'linear_regression');
      const type = hasLinearRegression ? getNewType() : ('linear_regression' as const);

      const newTrendline: Required<LoopTrendline> = {
        ...DEFAULT_TRENDLINE_CONFIG,
        id: uuidv4(),
        type,
        columnId: selectedAxis.y[0] || '',
        aggregateAllCategories: ((selectedAxis as ScatterAxis).category || []).length >= 1
      };

      addNewTrendId(newTrendline.id);
      setTrends((prev) => {
        return [...prev, newTrendline];
      });
    });

    const onUpdateTrendlines = useMemoizedFn((trends: LoopTrendline[]) => {
      setTimeout(() => {
        onUpdateChartConfig({ trendlines: trends });
      }, 30);
    });

    const onDeleteTrendline = useMemoizedFn((id: string) => {
      setTrends((prev) => {
        return prev.filter((trend) => trend.id !== id);
      });
    });

    const onUpdateExistingTrendline = useMemoizedFn((trend: LoopTrendline) => {
      setTrends((prev) => {
        return prev.map((t) => (t.id === trend.id ? trend : t));
      });
    });

    const memoizedAnimations = useMemo(() => {
      return {
        animate: {
          opacity: 1,
          height: 'auto',
          transition: {
            height: { type: 'spring', bounce: 0.2, duration: 0.6 },
            opacity: { duration: 0.2 }
          }
        },
        exit: {
          opacity: 0,
          height: 0,
          y: -5,
          transition: {
            height: { duration: 0.2 },
            opacity: { duration: 0.2 }
          }
        }
      };
    }, [trends]);

    useEffect(() => {
      const updatedTrends = trendlines.map((trend) => ({ ...trend, id: trend.id || uuidv4() }));

      if (!isEqual(updatedTrends, trends)) {
        _setTrends(updatedTrends);
      }
    }, [trendlines]);

    return (
      <div className="flex flex-col space-y-2.5">
        <LabelAndInput label="Trend lines">
          <div className="flex items-center justify-end">
            <Button onClick={onAddTrendline} variant="ghost" prefix={<Plus />}>
              Add trend line
            </Button>
          </div>
        </LabelAndInput>

        <AnimatePresence mode="popLayout" initial={false}>
          {trends.map((trend) => (
            <motion.div
              key={trend.id}
              layout="position"
              layoutId={trend.id}
              initial={{ opacity: 0, height: 0 }}
              animate={memoizedAnimations.animate}
              exit={memoizedAnimations.exit}>
              <EditTrendlineItem
                trend={trend}
                columnMetadata={columnMetadata}
                columnLabelFormats={columnLabelFormats}
                yAxisEncodes={selectedAxis.y}
                xAxisEncodes={selectedAxis.x}
                categoryEncodes={(selectedAxis as ScatterAxis).category}
                selectedChartType={selectedChartType}
                onDeleteTrendline={onDeleteTrendline}
                onUpdateExistingTrendline={onUpdateExistingTrendline}
                isNewTrend={newTrendIds.has(trend.id)}
                colors={colors}
              />
            </motion.div>
          ))}
        </AnimatePresence>
      </div>
    );
  }
);
EditTrendline.displayName = 'EditTrendline';

const EditTrendlineItem: React.FC<{
  trend: LoopTrendline;
  isNewTrend: boolean;
  columnMetadata: ColumnMetaData[];
  columnLabelFormats: IBusterMetricChartConfig['columnLabelFormats'];
  yAxisEncodes: string[];
  xAxisEncodes: string[];
  categoryEncodes: string[] | undefined;
  colors: string[];
  selectedChartType: IBusterMetricChartConfig['selectedChartType'];
  onUpdateExistingTrendline: (trend: LoopTrendline) => void;
  onDeleteTrendline: (id: string) => void;
}> = React.memo(
  ({
    trend,
    isNewTrend,
    columnLabelFormats,
    columnMetadata,
    yAxisEncodes,
    xAxisEncodes,
    categoryEncodes,
    colors,
    selectedChartType,
    onUpdateExistingTrendline,
    onDeleteTrendline
  }) => {
    const title = useMemo(() => {
      if (trend.trendlineLabel) return trend.trendlineLabel;
      const hasMultipleColumns = yAxisEncodes.length > 1;
      const trendType = TypeToLabel[trend.type] || 'Trend';
      const labels = [trendType];
      if (hasMultipleColumns) {
        const columnLabelFormat = columnLabelFormats[trend.columnId];
        const formattedLabel = formatLabel(trend.columnId || 'Trend', columnLabelFormat, true);
        labels.push(formattedLabel);
      }
      return labels.join(JOIN_CHARACTER);
    }, [trend.type, trend.trendlineLabel, trend.columnId, columnLabelFormats, yAxisEncodes]);

<<<<<<< HEAD
  return (
    <CollapseDelete
      initialOpen={isNewTrend}
      title={title}
      dataTestId={`trendline-${title}`}
      onDelete={() => onDeleteTrendline(trend.id)}>
      <TrendlineItemContent
        trend={trend}
        columnMetadata={columnMetadata}
        columnLabelFormats={columnLabelFormats}
        yAxisEncodes={yAxisEncodes}
        xAxisEncodes={xAxisEncodes}
        selectedChartType={selectedChartType}
        onUpdateExisitingTrendline={onUpdateExisitingTrendline}
      />
    </CollapseDelete>
  );
};
=======
    return (
      <CollapseDelete
        initialOpen={isNewTrend}
        title={title}
        dataTestId={`trendline-${title}`}
        onDelete={() => onDeleteTrendline(trend.id)}>
        <TrendlineItemContent
          trend={trend}
          columnMetadata={columnMetadata}
          columnLabelFormats={columnLabelFormats}
          yAxisEncodes={yAxisEncodes}
          xAxisEncodes={xAxisEncodes}
          colors={colors}
          categoryEncodes={categoryEncodes}
          selectedChartType={selectedChartType}
          onUpdateExistingTrendline={onUpdateExistingTrendline}
        />
      </CollapseDelete>
    );
  }
);
>>>>>>> 188f527a
EditTrendlineItem.displayName = 'EditTrendlineItem';

const TrendlineItemContent: React.FC<{
  trend: LoopTrendline;
  columnMetadata: ColumnMetaData[];
  yAxisEncodes: string[];
  xAxisEncodes: string[];
  colors: string[];
  categoryEncodes: string[] | undefined;
  columnLabelFormats: IBusterMetricChartConfig['columnLabelFormats'];
  selectedChartType: IBusterMetricChartConfig['selectedChartType'];
  onUpdateExistingTrendline: (trend: LoopTrendline) => void;
}> = React.memo(
  ({
    trend,
    colors,
    categoryEncodes,
    yAxisEncodes,
    xAxisEncodes,
    columnMetadata,
    columnLabelFormats,
    selectedChartType,
    onUpdateExistingTrendline
  }) => {
    const { show } = trend;

    return (
      <div className="flex w-full flex-col overflow-hidden">
        <div className="flex flex-col space-y-2.5 p-2.5">
          <EditTrendlineShowLine
            trend={trend}
            onUpdateExistingTrendline={onUpdateExistingTrendline}
          />

          {show && (
            <>
              <TrendlineColumnId
                trend={trend}
                columnMetadata={columnMetadata}
                columnLabelFormats={columnLabelFormats}
                yAxisEncodes={yAxisEncodes}
                onUpdateExistingTrendline={onUpdateExistingTrendline}
              />

              <EditTrendlineOption
                trend={trend}
                onUpdateExistingTrendline={onUpdateExistingTrendline}
                yAxisEncodes={yAxisEncodes}
                xAxisEncodes={xAxisEncodes}
                columnLabelFormats={columnLabelFormats}
                selectedChartType={selectedChartType}
              />

              <TrendlineLineStyle
                trend={trend}
                onUpdateExistingTrendline={onUpdateExistingTrendline}
              />

              <TrendlinePolynomialOrder
                trend={trend}
                onUpdateExistingTrendline={onUpdateExistingTrendline}
              />

              {/* <TrendlineProjection
            trend={trend}
            onUpdateExistingTrendline={onUpdateExistingTrendline}
          /> */}

              <TrendlineAggregateAllCategories
                trend={trend}
                categoryEncodes={categoryEncodes}
                onUpdateExistingTrendline={onUpdateExistingTrendline}
              />

              <TrendlineColorPicker
                trend={trend}
                colors={colors}
                onUpdateExistingTrendline={onUpdateExistingTrendline}
              />
            </>
          )}
        </div>

        {show && (
          <>
            <Separator className="mb-1!" />

            <div className="flex flex-col space-y-2.5 p-2.5">
              <TrendlineLabel trend={trend} onUpdateExistingTrendline={onUpdateExistingTrendline} />
            </div>
          </>
        )}
      </div>
    );
  }
);
TrendlineItemContent.displayName = 'TrendlineItemContent';<|MERGE_RESOLUTION|>--- conflicted
+++ resolved
@@ -227,26 +227,6 @@
       return labels.join(JOIN_CHARACTER);
     }, [trend.type, trend.trendlineLabel, trend.columnId, columnLabelFormats, yAxisEncodes]);
 
-<<<<<<< HEAD
-  return (
-    <CollapseDelete
-      initialOpen={isNewTrend}
-      title={title}
-      dataTestId={`trendline-${title}`}
-      onDelete={() => onDeleteTrendline(trend.id)}>
-      <TrendlineItemContent
-        trend={trend}
-        columnMetadata={columnMetadata}
-        columnLabelFormats={columnLabelFormats}
-        yAxisEncodes={yAxisEncodes}
-        xAxisEncodes={xAxisEncodes}
-        selectedChartType={selectedChartType}
-        onUpdateExisitingTrendline={onUpdateExisitingTrendline}
-      />
-    </CollapseDelete>
-  );
-};
-=======
     return (
       <CollapseDelete
         initialOpen={isNewTrend}
@@ -268,7 +248,6 @@
     );
   }
 );
->>>>>>> 188f527a
 EditTrendlineItem.displayName = 'EditTrendlineItem';
 
 const TrendlineItemContent: React.FC<{
