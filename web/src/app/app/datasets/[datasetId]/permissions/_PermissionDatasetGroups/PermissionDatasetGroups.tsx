<<<<<<< HEAD
import { useDatasetListDatasetGroups } from '@/api/busterv2';
=======
import { useDatasetListDatasetGroups, useListDatasetGroups } from '@/api/buster-rest';
>>>>>>> e5f8e4fb
import React, { useState } from 'react';
import { useDebounceSearch } from '@/hooks';
import { useMemoizedFn } from 'ahooks';
import { HeaderExplanation } from '../HeaderExplanation';
import { PermissionSearch } from '../PermissionSearch';
import { Button } from 'antd';
import { AppMaterialIcons } from '@/components';
import { PermissionListDatasetGroupContainer } from './PermissionListDatasetGroupContainer';
import { NewDatasetGroupModal } from './NewPermissionDatasetGroupModal';

export const PermissionDatasetGroups: React.FC<{
  datasetId: string;
}> = React.memo(({ datasetId }) => {
  const { data: datasetGroups, isFetched: isDatasetGroupsFetched } =
    useDatasetListDatasetGroups(datasetId);
  const [isNewDatasetGroupModalOpen, setIsNewDatasetGroupModalOpen] = useState(false);

  const { filteredItems, searchText, handleSearchChange } = useDebounceSearch({
    items: datasetGroups || [],
    searchPredicate: (item, searchText) => item.name.toLowerCase().includes(searchText)
  });

  const onCloseNewDatasetGroupModal = useMemoizedFn(() => {
    setIsNewDatasetGroupModalOpen(false);
  });

  const onOpenNewDatasetGroupModal = useMemoizedFn(() => {
    setIsNewDatasetGroupModalOpen(true);
  });

  return (
    <>
      <HeaderExplanation
        className="mb-5"
        title="Dataset groups"
        description="Manage who can build dashboards & metrics using this dataset"
      />

      <div className="flex h-full flex-col space-y-3">
        <div className="flex items-center justify-between">
          <PermissionSearch
            searchText={searchText}
            setSearchText={handleSearchChange}
            placeholder="Search by permission group"
          />

          <Button
            type="default"
            icon={<AppMaterialIcons icon="add" />}
            onClick={onOpenNewDatasetGroupModal}>
            New dataset group
          </Button>
        </div>
        {isDatasetGroupsFetched && (
          <PermissionListDatasetGroupContainer
            filteredPermissionGroups={filteredItems}
            datasetId={datasetId}
          />
        )}
      </div>

      <NewDatasetGroupModal
        isOpen={isNewDatasetGroupModalOpen}
        onClose={onCloseNewDatasetGroupModal}
        datasetId={datasetId}
      />
    </>
  );
});

PermissionDatasetGroups.displayName = 'PermissionDatasetGroups';<|MERGE_RESOLUTION|>--- conflicted
+++ resolved
@@ -1,8 +1,4 @@
-<<<<<<< HEAD
-import { useDatasetListDatasetGroups } from '@/api/busterv2';
-=======
-import { useDatasetListDatasetGroups, useListDatasetGroups } from '@/api/buster-rest';
->>>>>>> e5f8e4fb
+import { useDatasetListDatasetGroups } from '@/api/buster-rest';
 import React, { useState } from 'react';
 import { useDebounceSearch } from '@/hooks';
 import { useMemoizedFn } from 'ahooks';
