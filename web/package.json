--- conflicted
+++ resolved
@@ -1,10 +1,6 @@
 {
   "name": "web",
-<<<<<<< HEAD
-  "version": "0.1.6",
-=======
   "version": "0.1.7",
->>>>>>> 188f527a
   "private": true,
   "scripts": {
     "dev": "next dev --turbo",
@@ -46,19 +42,11 @@
     "@radix-ui/react-tooltip": "^1.2.6",
     "@supabase/ssr": "^0.6.1",
     "@supabase/supabase-js": "^2.49.4",
-<<<<<<< HEAD
-    "@tanstack/query-sync-storage-persister": "^5.75.7",
-    "@tanstack/react-form": "^1.11.0",
-    "@tanstack/react-query": "^5.75.7",
-    "@tanstack/react-query-devtools": "^5.75.7",
-    "@tanstack/react-query-persist-client": "^5.75.7",
-=======
     "@tanstack/query-sync-storage-persister": "^5.76.0",
     "@tanstack/react-form": "^1.11.1",
     "@tanstack/react-query": "^5.76.0",
     "@tanstack/react-query-devtools": "^5.76.0",
     "@tanstack/react-query-persist-client": "^5.76.0",
->>>>>>> 188f527a
     "@tanstack/react-table": "^8.21.3",
     "@tanstack/react-virtual": "^3.13.8",
     "@types/jest": "^29.5.14",
@@ -77,11 +65,7 @@
     "dom-to-image": "^2.6.0",
     "email-validator": "^2.0.4",
     "font-color-contrast": "^11.1.0",
-<<<<<<< HEAD
-    "framer-motion": "^12.10.5",
-=======
     "framer-motion": "^12.11.0",
->>>>>>> 188f527a
     "intersection-observer": "^0.12.2",
     "jest": "^29.7.0",
     "jest-environment-jsdom": "^29.7.0",
