--- conflicted
+++ resolved
@@ -45,19 +45,17 @@
       - name: Install bun
         run: npm install -g bun@1.2.15
       
-<<<<<<< HEAD
+      - name: Mount Turbo cache sticky disk
+        uses: useblacksmith/stickydisk@v1
+        with:
+          key: ${{ github.repository }}-turbo-cache-${{ github.ref_name }}
+          path: ./.turbo
+      
       - name: Mount Docker buildkit sticky disk
         uses: useblacksmith/stickydisk@v1
         with:
-          key: ${{ github.repository }}-buildkit-cache
+          key: ${{ github.repository }}-buildkit-cache-${{ github.ref_name }}
           path: /tmp/.buildkit-cache
-=======
-      - name: Mount Turbo cache sticky disk
-        uses: useblacksmith/stickydisk@v1
-        with:
-          key: ${{ github.repository }}-turbo-cache
-          path: ./.turbo
->>>>>>> 30cf0c58
       
       - name: Install dependencies
         run: |
@@ -148,6 +146,8 @@
             COMMIT_SHA=${{ steps.meta.outputs.sha_short }}
             BUILD_DATE=${{ steps.meta.outputs.timestamp }}
           platforms: linux/amd64
+          cache-from: type=local,src=/tmp/.buildkit-cache
+          cache-to: type=local,dest=/tmp/.buildkit-cache,mode=max
       
       - name: Output image details
         run: |
