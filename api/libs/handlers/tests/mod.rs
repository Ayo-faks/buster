--- conflicted
+++ resolved
@@ -1,4 +1,3 @@
-<<<<<<< HEAD
 // NOTE: This module is for tests only and is not included in release builds
 // The cargo test framework ensures this code only runs during tests
 
@@ -30,8 +29,5 @@
 }
 
 // Test modules
-pub mod dashboards;
 pub mod sharing;
-=======
-pub mod metrics;
->>>>>>> 3b2602ad
+pub mod metrics;