use anyhow::Result;
use chrono::Local;
use dataset_security::get_permissioned_datasets;
use serde::{Deserialize, Serialize};
use serde_json::Value;
use std::collections::HashMap;
use std::env;
use std::sync::Arc;
use tokio::sync::broadcast;
use uuid::Uuid;

// Import the modes and necessary types
use crate::agents::modes::{
    // Assuming modes/mod.rs is one level up
    self, // Import the module itself for functions like determine_agent_state
    determine_agent_state,
    AgentState,
    ModeAgentData,
    ModeConfiguration,
};

// Import Agent related types
use crate::{agent::ModeProvider, Agent, AgentError, AgentExt, AgentThread}; // Added ModeProvider and corrected path

use litellm::AgentMessage;

// Import the semantic layer models
use semantic_layer::models::Model; // Assuming models.rs is accessible like this

// Import AgentState and determine_agent_state (assuming they are pub in modes/mod.rs or similar)
// If not, they might need to be moved or re-exported.
// For now, let's assume they are accessible via crate::agents::modes::{AgentState, determine_agent_state}
// If this path is wrong, adjust it based on where these are defined.

#[derive(Debug, Serialize, Deserialize)]
pub struct BusterSuperAgentOutput {
    pub message: String,
    pub duration: i64,
    pub thread_id: Uuid,
    pub messages: Vec<AgentMessage>,
    pub message_id: Option<Uuid>,
}

#[derive(Debug, Deserialize, Serialize)]
pub struct BusterSuperAgentInput {
    pub prompt: String,
    pub thread_id: Option<Uuid>,
    pub message_id: Option<Uuid>,
}

// Create a struct to hold the data needed by the provider
#[derive(Clone)]
struct BusterModeProvider {
    agent_data: ModeAgentData,
}

#[async_trait::async_trait]
impl ModeProvider for BusterModeProvider {
    async fn get_configuration_for_state(
        &self,
        state: &HashMap<String, Value>,
    ) -> Result<ModeConfiguration> {
        let current_mode = determine_agent_state(state);

        // Extract syntax (it might be None if not set yet, which is fine)
        let data_source_syntax = state
            .get("data_source_syntax")
            .and_then(|v| v.as_str())
            .map(|s| s.to_string());

        // Call the appropriate get_configuration function based on the mode
        // Pass the extracted syntax (or None) to all modes
        let mode_config = match current_mode {
            AgentState::Initializing => {
                modes::initialization::get_configuration(&self.agent_data, data_source_syntax)
            }
            AgentState::DataCatalogSearch => {
                modes::data_catalog_search::get_configuration(&self.agent_data, data_source_syntax)
            }
            AgentState::Planning => {
                modes::planning::get_configuration(&self.agent_data, data_source_syntax)
            }
            AgentState::AnalysisExecution => {
                // Syntax is guaranteed to be extracted here or passed as None
                modes::analysis::get_configuration(&self.agent_data, data_source_syntax)
            }
            AgentState::Review => {
                modes::review::get_configuration(&self.agent_data, data_source_syntax)
            }
        };

        Ok(mode_config)
    }
}

// --- BusterMultiAgent ---

pub struct BusterMultiAgent {
    agent: Arc<Agent>,
}

impl AgentExt for BusterMultiAgent {
    // Update AgentExt implementation to return the Arc
    fn get_agent_arc(&self) -> &Arc<Agent> {
        &self.agent
    }
}

#[derive(Debug, Serialize, Deserialize)]
pub struct DatasetWithDescriptions {
    pub name: String,
    pub description: String,
}

impl DatasetWithDescriptions {
    pub fn to_string(&self) -> String {
        format!("{}: {}", self.name, self.description)
    }
}

// Define structs for YAML parsing
// #[derive(Debug, Deserialize)]
// struct YamlRoot {
// models: Vec<ModelInfo>,
// }

// #[derive(Debug, Deserialize)]
// struct ModelInfo {
// name: String,
// description: String,
// }

impl BusterMultiAgent {
    pub async fn new(user_id: Uuid, session_id: Uuid, is_follow_up: bool) -> Result<Self> {
        // Prepare data for modes
        let todays_date = Arc::new(Local::now().format("%Y-%m-%d").to_string());

        // Get permissioned datasets and extract names/descriptions from the first model
        let permissioned_datasets = get_permissioned_datasets(&user_id, 0, 10000).await?;
        let dataset_descriptions: Vec<String> = permissioned_datasets
            .into_iter()
            .filter_map(|ds| ds.yml_content) // Get Some(String), filter out None
            .map(|content| serde_yaml::from_str::<Model>(&content)) // Parse String -> Result<SemanticLayerSpec, Error>
            .filter_map(|result| {
                // Handle Result
                match result {
                    Ok(model) => {
                        // Extract info from the first model if available
                        // model.description is Option<String>, handle it
                        let description = model
                            .description
                            .as_deref()
                            .unwrap_or("No description available");
                        Some(format!("{}: {}", model.name, description))
                    }
                    Err(e) => {
                        tracing::warn!("Failed to parse dataset YAML: {}", e);
                        None // Filter out errors
                    }
                }
            })
            .collect();
        let dataset_descriptions = Arc::new(dataset_descriptions); // Wrap in Arc

        let agent_data = ModeAgentData {
            dataset_with_descriptions: dataset_descriptions, // Use the correct field name 'dataset_with_descriptions'
            todays_date,
        };

        // Create the mode provider
        let mode_provider = Arc::new(BusterModeProvider { agent_data });

<<<<<<< HEAD
        let model = if env::var("ENVIRONMENT").unwrap_or_else(|_| "development".to_string()) == "local" {
            "o4-mini".to_string()
        } else {
            "o4-mini".to_string()
        };
=======
        let model =
            if env::var("ENVIRONMENT").unwrap_or_else(|_| "development".to_string()) == "local" {
                "o4-mini".to_string()
            } else {
                "gemini-2.5-pro-exp-03-25".to_string()
            };
>>>>>>> b07ef2e0

        // Create agent, passing the provider
        let agent = Arc::new(Agent::new(
            model, // Initial model (can be overridden by first mode)
            user_id,
            session_id,
            "buster_multi_agent".to_string(),
            None,          // api_key
            None,          // base_url
            mode_provider, // Pass the provider
        ));

        // Set the initial is_follow_up flag in state
        agent
            .set_state_value("is_follow_up".to_string(), Value::Bool(is_follow_up))
            .await;

        let buster_agent = Self { agent };

        Ok(buster_agent)
    }

    pub async fn run(
        self: &Arc<Self>,
        thread: &mut AgentThread,
    ) -> Result<broadcast::Receiver<Result<AgentMessage, AgentError>>> {
        if let Some(user_prompt) = self.get_latest_user_message(thread) {
            self.agent // Use self.agent directly
                .set_state_value("user_prompt".to_string(), Value::String(user_prompt))
                .await;
        } else {
            // Handle case where there might not be a user message yet (e.g., agent starts convo?)
            self.agent
                .set_state_value("user_prompt".to_string(), Value::Null)
                .await;
        }

        // Mode configuration now happens inside Agent::process_thread_with_depth via the provider

        // Start processing using the configured agent
        // Call stream_process_thread using the AgentExt trait method on self
        let rx = self.stream_process_thread(thread).await?;

        Ok(rx)
    }

    /// Shutdown the manager agent and all its tools
    pub async fn shutdown(&self) -> Result<()> {
        self.agent.shutdown().await // Use self.agent directly
    }

    /// Gets the most recent user message from the agent thread
    pub fn get_latest_user_message(&self, thread: &AgentThread) -> Option<String> {
        // Iterate through messages in reverse order to find the most recent user message
        for message in thread.messages.iter().rev() {
            if let AgentMessage::User { content, .. } = message {
                return Some(content.clone());
            }
        }
        None
    }
}

// Make sure the imports for tools are correct, potentially needing adjustment
// if tools were moved or their paths changed relative to this file.<|MERGE_RESOLUTION|>--- conflicted
+++ resolved
@@ -170,20 +170,11 @@
         // Create the mode provider
         let mode_provider = Arc::new(BusterModeProvider { agent_data });
 
-<<<<<<< HEAD
         let model = if env::var("ENVIRONMENT").unwrap_or_else(|_| "development".to_string()) == "local" {
             "o4-mini".to_string()
         } else {
             "o4-mini".to_string()
         };
-=======
-        let model =
-            if env::var("ENVIRONMENT").unwrap_or_else(|_| "development".to_string()) == "local" {
-                "o4-mini".to_string()
-            } else {
-                "gemini-2.5-pro-exp-03-25".to_string()
-            };
->>>>>>> b07ef2e0
 
         // Create agent, passing the provider
         let agent = Arc::new(Agent::new(
