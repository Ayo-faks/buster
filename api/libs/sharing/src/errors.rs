use thiserror::Error;

#[derive(Error, Debug)]
pub enum SharingError {
    #[error("User not found: {0}")]
    UserNotFound(String),
<<<<<<< HEAD
    
    #[error("Invalid permission role: {0}")]
    InvalidPermissionRole(String),
    
    #[error("Asset type {0:?} is deprecated")]
    DeprecatedAssetType(String),
    
    #[error("Permission denied: {0}")]
    PermissionDenied(String),
    
    #[error("Database error: {0}")]
    DatabaseError(#[from] diesel::result::Error),
    
    #[error("Unknown error: {0}")]
    Unknown(String),
=======

    #[error("Invalid email address: {0}")]
    InvalidEmail(String),

    #[error("Permission denied: {0}")]
    PermissionDenied(String),

    #[error("Asset not found: {0}")]
    AssetNotFound(String),

    #[error("Deprecated asset type: {0}")]
    DeprecatedAssetType(String),

    #[error("Database error: {0}")]
    DatabaseError(#[from] diesel::result::Error),

    #[error("Internal error: {0}")]
    InternalError(String),
>>>>>>> cc21f8b2
}<|MERGE_RESOLUTION|>--- conflicted
+++ resolved
@@ -4,40 +4,28 @@
 pub enum SharingError {
     #[error("User not found: {0}")]
     UserNotFound(String),
-<<<<<<< HEAD
     
     #[error("Invalid permission role: {0}")]
     InvalidPermissionRole(String),
     
-    #[error("Asset type {0:?} is deprecated")]
+    #[error("Deprecated asset type: {0}")]
     DeprecatedAssetType(String),
     
     #[error("Permission denied: {0}")]
     PermissionDenied(String),
     
-    #[error("Database error: {0}")]
-    DatabaseError(#[from] diesel::result::Error),
-    
-    #[error("Unknown error: {0}")]
-    Unknown(String),
-=======
-
     #[error("Invalid email address: {0}")]
     InvalidEmail(String),
-
-    #[error("Permission denied: {0}")]
-    PermissionDenied(String),
 
     #[error("Asset not found: {0}")]
     AssetNotFound(String),
 
-    #[error("Deprecated asset type: {0}")]
-    DeprecatedAssetType(String),
-
     #[error("Database error: {0}")]
     DatabaseError(#[from] diesel::result::Error),
-
+    
     #[error("Internal error: {0}")]
     InternalError(String),
->>>>>>> cc21f8b2
+    
+    #[error("Unknown error: {0}")]
+    Unknown(String),
 }