--- conflicted
+++ resolved
@@ -305,7 +305,7 @@
             .await
         {
             Ok(ds) => ds,
-            Err(e) => {
+            Err(_) => {
                 for req in group {
                     let mut validation = ValidationResult::new(
                         req.name.clone(),
@@ -313,9 +313,9 @@
                         req.schema.clone(),
                     );
                     validation.add_error(ValidationError::data_source_error(format!(
-                        "Data source '{}' not found: {}. Please verify the data source exists and you have access.",
-                        data_source_name, e
-                    )).with_context(format!("Environment: {}", req.env)));
+                        "Data source '{}' not found",
+                        data_source_name
+                    )));
                     results.push(validation);
                 }
                 continue;
@@ -332,10 +332,10 @@
                         req.data_source_name.clone(),
                         req.schema.clone(),
                     );
-                    validation.add_error(ValidationError::credentials_error(
-                        &data_source_name,
-                        &format!("Failed to get credentials: {}. Please check data source configuration.", e)
-                    ).with_context(format!("Data source ID: {}", data_source.id)));
+                    validation.add_error(ValidationError::data_source_error(format!(
+                        "Failed to get data source credentials: {}",
+                        e
+                    )));
                     results.push(validation);
                 }
                 continue;
@@ -356,7 +356,7 @@
         );
 
         // Get all columns in one batch - this acts as our validation
-        let ds_columns = match retrieve_dataset_columns_batch(&tables_to_validate, &credentials, database.clone()).await {
+        let ds_columns = match retrieve_dataset_columns_batch(&tables_to_validate, &credentials, database).await {
             Ok(cols) => {
                 // Add debug logging
                 tracing::info!(
@@ -381,10 +381,10 @@
                         req.data_source_name.clone(),
                         req.schema.clone(),
                     );
-                    validation.add_error(ValidationError::schema_error(
-                        &req.schema,
-                        &format!("Failed to retrieve columns: {}. Please verify schema access and permissions.", e)
-                    ).with_context(format!("Data source: {}, Database: {:?}", data_source_name, database)));
+                    validation.add_error(ValidationError::data_source_error(format!(
+                        "Failed to get columns from data source: {}",
+                        e
+                    )));
                     results.push(validation);
                 }
                 continue;
@@ -439,16 +439,6 @@
                     "{}.{}",
                     req.schema,
                     req.name
-                )).with_context(format!("Available tables: {}", 
-                    ds_columns
-                        .iter()
-                        .map(|c| format!("{}.{}", c.schema_name, c.dataset_name))
-                        .collect::<HashSet<_>>()
-                        .iter()
-                        .take(5) // Limit to 5 tables to avoid overly long messages
-                        .cloned()
-                        .collect::<Vec<_>>()
-                        .join(", ")
                 )));
                 validation.success = false;
             } else {
@@ -479,36 +469,6 @@
                 .await?
                 .into_iter()
                 .collect();
-
-            // Get new dataset names from the request
-            let new_dataset_names: HashSet<String> = valid_datasets
-                .iter()
-                .map(|req| req.name.clone())
-                .collect();
-
-            // Find datasets that exist but aren't in the request
-            let datasets_to_delete: Vec<String> = existing_datasets
-                .difference(&new_dataset_names)
-                .cloned()
-                .collect();
-
-            // Mark datasets as deleted if they're not in the request
-            if !datasets_to_delete.is_empty() {
-                tracing::info!(
-                    "Marking {} datasets as deleted for data source '{}': {:?}",
-                    datasets_to_delete.len(),
-                    data_source_name,
-                    datasets_to_delete
-                );
-                
-                diesel::update(datasets::table)
-                    .filter(datasets::data_source_id.eq(&data_source.id))
-                    .filter(datasets::name.eq_any(&datasets_to_delete))
-                    .filter(datasets::deleted_at.is_null())
-                    .set(datasets::deleted_at.eq(now))
-                    .execute(&mut conn)
-                    .await?;
-            }
 
             // Prepare datasets for upsert
             let datasets_to_upsert: Vec<Dataset> = valid_datasets
@@ -581,50 +541,63 @@
                     }
                 };
 
-                // Create a map of column name to type from ds_columns for easier lookup
-                let ds_column_types: HashMap<String, String> = dataset_columns_map
-                    .get(&req.name)
-                    .map(|cols| {
-                        cols.iter()
-                            .map(|col| (col.name.to_lowercase(), col.type_.clone()))
-                            .collect()
-                    })
-                    .unwrap_or_default();
-
                 let columns: Vec<DatasetColumn> = req
                     .columns
                     .iter()
-                    .map(|col| {
-                        // Look up the type from ds_columns, fallback to request type or "text"
-                        let column_type = ds_column_types
-                            .get(&col.name.to_lowercase())
-                            .cloned()
-                            .or_else(|| col.type_.clone())
-                            .unwrap_or_else(|| "text".to_string());
-
-                        DatasetColumn {
-                            id: Uuid::new_v4(),
-                            dataset_id,
-                            name: col.name.clone(),
-                            type_: column_type,  // Use the type from ds_columns
-                            description: Some(col.description.clone()),
-                            nullable: true,
-                            created_at: now,
-                            updated_at: now,
-                            deleted_at: None,
-                            stored_values: None,
-                            stored_values_status: None,
-                            stored_values_error: None,
-                            stored_values_count: None,
-                            stored_values_last_synced: None,
-                            semantic_type: col.semantic_type.clone(),
-                            dim_type: col.type_.clone(),
-                            expr: col.expr.clone(),
-                        }
+                    .map(|col| DatasetColumn {
+                        id: Uuid::new_v4(),
+                        dataset_id,
+                        name: col.name.clone(),
+                        type_: col.type_.clone().unwrap_or_else(|| "text".to_string()),
+                        description: Some(col.description.clone()),
+                        nullable: true,
+                        created_at: now,
+                        updated_at: now,
+                        deleted_at: None,
+                        stored_values: None,
+                        stored_values_status: None,
+                        stored_values_error: None,
+                        stored_values_count: None,
+                        stored_values_last_synced: None,
+                        semantic_type: col.semantic_type.clone(),
+                        dim_type: col.type_.clone(),
+                        expr: col.expr.clone(),
                     })
                     .collect();
 
-                // First: Bulk upsert columns
+                // Get current column names
+                let current_column_names: HashSet<String> = dataset_columns::table
+                    .filter(dataset_columns::dataset_id.eq(dataset_id))
+                    .filter(dataset_columns::deleted_at.is_null())
+                    .select(dataset_columns::name)
+                    .load::<String>(&mut conn)
+                    .await?
+                    .into_iter()
+                    .collect();
+
+                // Get new column names
+                let new_column_names: HashSet<String> = columns
+                    .iter()
+                    .map(|c| c.name.clone())
+                    .collect();
+
+                // Soft delete removed columns
+                let columns_to_delete: Vec<String> = current_column_names
+                    .difference(&new_column_names)
+                    .cloned()
+                    .collect();
+
+                if !columns_to_delete.is_empty() {
+                    diesel::update(dataset_columns::table)
+                        .filter(dataset_columns::dataset_id.eq(dataset_id))
+                        .filter(dataset_columns::name.eq_any(&columns_to_delete))
+                        .filter(dataset_columns::deleted_at.is_null())
+                        .set(dataset_columns::deleted_at.eq(now))
+                        .execute(&mut conn)
+                        .await?;
+                }
+
+                // Bulk upsert columns
                 diesel::insert_into(dataset_columns::table)
                     .values(&columns)
                     .on_conflict((dataset_columns::dataset_id, dataset_columns::name))
@@ -640,36 +613,6 @@
                     ))
                     .execute(&mut conn)
                     .await?;
-
-                // Then: Soft delete removed columns
-                let current_column_names: HashSet<String> = dataset_columns::table
-                    .filter(dataset_columns::dataset_id.eq(dataset_id))
-                    .filter(dataset_columns::deleted_at.is_null())
-                    .select(dataset_columns::name)
-                    .load::<String>(&mut conn)
-                    .await?
-                    .into_iter()
-                    .collect();
-
-                let new_column_names: HashSet<String> = columns
-                    .iter()
-                    .map(|c| c.name.clone())
-                    .collect();
-
-                let columns_to_delete: Vec<String> = current_column_names
-                    .difference(&new_column_names)
-                    .cloned()
-                    .collect();
-
-                if !columns_to_delete.is_empty() {
-                    diesel::update(dataset_columns::table)
-                        .filter(dataset_columns::dataset_id.eq(dataset_id))
-                        .filter(dataset_columns::name.eq_any(&columns_to_delete))
-                        .filter(dataset_columns::deleted_at.is_null())
-                        .set(dataset_columns::deleted_at.eq(now))
-                        .execute(&mut conn)
-                        .await?;
-                }
             }
         }
     }
@@ -677,44 +620,6 @@
     Ok(results)
 }
 
-<<<<<<< HEAD
-#[cfg(test)]
-mod tests {
-    use super::*;
-    use crate::database::models::User;
-    use crate::utils::validation::types::{ValidationError, ValidationErrorType, ValidationResult};
-    use std::collections::HashMap;
-    use uuid::Uuid;
-
-    #[tokio::test]
-    async fn test_deploy_datasets_partial_success() {
-        // Create test user
-        let user_id = Uuid::new_v4();
-        
-        // Create two test requests - one valid, one invalid
-        let requests = vec![
-            DeployDatasetsRequest {
-                id: None,
-                data_source_name: "test_data_source".to_string(),
-                env: "test".to_string(),
-                type_: "table".to_string(),
-                name: "valid_table".to_string(),
-                model: None,
-                schema: "public".to_string(),
-                database: None,
-                description: "Test description".to_string(),
-                sql_definition: None,
-                entity_relationships: None,
-                columns: vec![
-                    DeployDatasetsColumnsRequest {
-                        name: "id".to_string(),
-                        description: "Primary key".to_string(),
-                        semantic_type: None,
-                        expr: None,
-                        type_: Some("number".to_string()),
-                        agg: None,
-                        stored_values: false,
-=======
 async fn batch_validate_datasets(
     user_id: &Uuid,
     requests: Vec<DatasetValidationRequest>,
@@ -865,47 +770,130 @@
                                 e
                             ))],
                         });
->>>>>>> a1b4e083
                     }
-                ],
+                }
+            } else {
+                failures.push(DatasetValidationFailure {
+                    dataset_id: request.dataset_id,
+                    name: request.name.clone(),
+                    schema: request.schema.clone(),
+                    data_source_name: request.data_source_name.clone(),
+                    errors: validation_errors,
+                });
+            }
+        }
+    }
+
+    Ok(BatchValidationResult {
+        successes,
+        failures,
+    })
+}
+
+async fn create_or_update_dataset(
+    request: &DatasetValidationRequest,
+    organization_id: &Uuid,
+    user_id: &Uuid,
+) -> Result<Uuid> {
+    let mut conn = get_pg_pool().get().await?;
+    let now = Utc::now();
+
+    let dataset_id = match request.dataset_id {
+        Some(id) => {
+            // Update existing dataset
+            diesel::update(datasets::table)
+                .filter(datasets::id.eq(id))
+                .set((
+                    datasets::name.eq(&request.name),
+                    datasets::updated_at.eq(now),
+                    datasets::updated_by.eq(user_id),
+                ))
+                .execute(&mut conn)
+                .await?;
+            id
+        }
+        None => {
+            // Create new dataset
+            let dataset = Dataset {
+                id: Uuid::new_v4(),
+                name: request.name.clone(),
+                data_source_id: Uuid::new_v4(), // This needs to be set correctly
+                created_at: now,
+                updated_at: now,
+                database_name: request.name.clone(),
+                when_to_use: None,
+                when_not_to_use: None,
+                type_: DatasetType::View,
+                definition: String::new(),
+                schema: request.schema.clone(),
+                enabled: false,
+                created_by: user_id.clone(),
+                updated_by: user_id.clone(),
+                deleted_at: None,
+                imported: false,
+                organization_id: organization_id.clone(),
                 yml_file: None,
+                model: None,
                 database_identifier: None,
-            },
-            DeployDatasetsRequest {
-                id: None,
-                data_source_name: "non_existent_data_source".to_string(), // This will fail
-                env: "test".to_string(),
-                type_: "table".to_string(),
-                name: "invalid_table".to_string(),
-                model: None,
-                schema: "public".to_string(),
-                database: None,
-                description: "Test description".to_string(),
-                sql_definition: None,
-                entity_relationships: None,
-                columns: vec![],
-                yml_file: None,
-                database_identifier: None,
-            }
-        ];
-
-        // Mock implementation for testing - we can't actually run the handler as-is
-        // because it requires a database connection and other dependencies
-        // This is just to illustrate the test structure
-        
-        // In a real test, you would:
-        // 1. Mock the database and other dependencies
-        // 2. Call the handler with the test requests
-        // 3. Verify the response has both success and failure cases
-        
-        // For now, we'll just assert that the structure of our test is correct
-        assert_eq!(requests.len(), 2);
-        assert_eq!(requests[0].name, "valid_table");
-        assert_eq!(requests[1].name, "invalid_table");
-        
-        // In a real test with mocks, you would assert:
-        // - The function returns a Result with 2 ValidationResults
-        // - The first ValidationResult has success=true
-        // - The second ValidationResult has success=false and appropriate errors
-    }
+            };
+
+            diesel::insert_into(datasets::table)
+                .values(&dataset)
+                .execute(&mut conn)
+                .await?;
+
+            dataset.id
+        }
+    };
+
+    // Create new columns
+    let new_columns: Vec<DatasetColumn> = request
+        .columns
+        .iter()
+        .map(|col| DatasetColumn {
+            id: Uuid::new_v4(),
+            dataset_id,
+            name: col.name.clone(),
+            type_: col.type_.clone().unwrap_or_else(|| "text".to_string()),
+            description: Some(col.description.clone()),
+            nullable: true, // This should be determined from the source
+            created_at: now,
+            updated_at: now,
+            deleted_at: None,
+            stored_values: None,
+            stored_values_status: None,
+            stored_values_error: None,
+            stored_values_count: None,
+            stored_values_last_synced: None,
+            semantic_type: col.semantic_type.clone(),
+            dim_type: None,
+            expr: col.expr.clone(),
+        })
+        .collect();
+
+    // Get current column names for this dataset
+    let current_column_names: Vec<String> = dataset_columns::table
+        .filter(dataset_columns::dataset_id.eq(dataset_id))
+        .filter(dataset_columns::deleted_at.is_null())
+        .select(dataset_columns::name)
+        .load::<String>(&mut conn)
+        .await?;
+
+    // Soft delete columns that are no longer present
+    let new_column_names: Vec<String> = new_columns.iter().map(|c| c.name.clone()).collect();
+    diesel::update(dataset_columns::table)
+        .filter(dataset_columns::dataset_id.eq(dataset_id))
+        .filter(dataset_columns::deleted_at.is_null())
+        .filter(dataset_columns::name.ne_all(&new_column_names))
+        .set(dataset_columns::deleted_at.eq(now))
+        .execute(&mut conn)
+        .await?;
+
+    // Insert new columns
+    diesel::insert_into(dataset_columns::table)
+        .values(&new_columns)
+        .execute(&mut conn)
+        .await?;
+
+    Ok(dataset_id)
 }