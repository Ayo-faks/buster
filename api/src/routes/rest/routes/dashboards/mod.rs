--- conflicted
+++ resolved
@@ -5,11 +5,8 @@
 };
 
 // Modules for dashboard endpoints
-<<<<<<< HEAD
+mod create_dashboard;
 mod delete_dashboard;
-=======
-mod create_dashboard;
->>>>>>> 5db67c49
 mod get_dashboard;
 mod list_dashboards;
 mod update_dashboard;
