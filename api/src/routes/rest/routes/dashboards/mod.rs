--- conflicted
+++ resolved
@@ -21,11 +21,8 @@
         .route("/:id", put(update_dashboard::update_dashboard_rest_handler))
         .route("/", delete(delete_dashboard::delete_dashboards_rest_handler))
         .route("/", get(list_dashboards::list_dashboard_rest_handler))
-<<<<<<< HEAD
+        .route("/:id/collections", post(add_dashboard_to_collections::add_dashboard_to_collections))
         .route("/:id/collections", delete(remove_dashboard_from_collections::remove_dashboard_from_collections))
-=======
-        .route("/:id/collections", post(add_dashboard_to_collections::add_dashboard_to_collections))
->>>>>>> c33af896
         .route(
             "/:id/sharing",
             get(sharing::list_dashboard_sharing_rest_handler),
