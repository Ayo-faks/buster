--- conflicted
+++ resolved
@@ -14,14 +14,7 @@
         enums::{AssetPermissionRole, AssetType},
         lib::get_pg_pool,
         models::{Dashboard, Message},
-<<<<<<< HEAD
         schema::{asset_permissions, dashboards, messages_deprecated, threads_to_dashboards, users_to_organizations},
-=======
-        schema::{
-            asset_permissions, dashboards, messages, teams_to_users, threads_to_dashboards,
-            users_to_organizations,
-        },
->>>>>>> daf4ec79
     },
     utils::{
         clients::{sentry_utils::send_sentry_error, supabase_vault::read_secret},
