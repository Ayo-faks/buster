--- conflicted
+++ resolved
@@ -1,8 +1,5 @@
 // Export test modules
-<<<<<<< HEAD
 pub mod dashboards;
-=======
 pub mod collections;
->>>>>>> c938b14f
 pub mod metrics;
 pub mod threads_and_messages;