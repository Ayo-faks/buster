--- conflicted
+++ resolved
@@ -1,10 +1,6 @@
 [package]
 name = "buster_server"
-<<<<<<< HEAD
 version = "0.1.2"
-=======
-version = "0.1.3"
->>>>>>> b07ef2e0
 edition = "2021"
 default-run = "buster_server"
 
