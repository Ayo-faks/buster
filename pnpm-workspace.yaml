packages:
  # Core packages
  - "packages/*"

  # Applications
  - "apps/web"
  - "apps/server"
  - "apps/electric-server"
  - "apps/trigger"
  - "apps/api"

catalog:
  "@mastra/core": "^0.10.8"
  "@supabase/supabase-js": "^2.50.0"
  "@trigger.dev/build": "^4.0.0-v4-beta.23"
  "@trigger.dev/sdk": "^4.0.0-v4-beta.23"
  ai: "^4.0.0"
  axios: "^1.10.0"
  "braintrust": "^0.0.209"
<<<<<<< HEAD
  "@daytonaio/sdk": "^0.24.2"
  dotenv: "^17.2.0"
=======
>>>>>>> 58eb9e82
  drizzle-orm: "^0.44.2"
  hono: "^4.8.0"
  pg: "^8.16.2"
  tsup: "^8.5.0"
  tsx: "^4.20.0"
  uuid: "^11.0.0"
  vite: "6.3.5"
  "vite-tsconfig-paths": "^5.1.4"
  vitest: "3.2.4"
  zod: "^3.25.0"<|MERGE_RESOLUTION|>--- conflicted
+++ resolved
@@ -17,11 +17,7 @@
   ai: "^4.0.0"
   axios: "^1.10.0"
   "braintrust": "^0.0.209"
-<<<<<<< HEAD
-  "@daytonaio/sdk": "^0.24.2"
   dotenv: "^17.2.0"
-=======
->>>>>>> 58eb9e82
   drizzle-orm: "^0.44.2"
   hono: "^4.8.0"
   pg: "^8.16.2"
